--- conflicted
+++ resolved
@@ -110,13 +110,10 @@
             if ~isempty(ud.AllMaps(i).Labels)
                 continue
             end
-<<<<<<< HEAD
         else    % use numerical labels in most cases
 %            ud.Labels(i,1:i) = ud.AllMaps(i).Labels(1:i);
-        end
-=======
         end    % use numerical labels in most cases
->>>>>>> 91a54602
+
         for j = 1:i
             ud.AllMaps(i).Labels{j} = sprintf('MS_%i.%i',i,j);
         end
