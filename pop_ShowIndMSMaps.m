<<<<<<< HEAD
%% UPDATE DOCUMENTATION TO REFLECT KEY, VALUE PARAMETERS
%
% pop_ShowIndMSMaps() - Display microstate maps
%
% Usage:
%   >> [AllEEG,TheEEG,com] = pop_ShowIndMSMaps(TheEEG,nclasses, DoEdit, AllEEG)
%
% Inputs:
%   "TheEEG"    - The EEG whose microstate maps are to be shown.
%   "nclasses"  - Number of microstate classes to be shown.
%   "DoEdit"    - True if you want edit the microstate map sequence,
%                 otherwise false. If true, the window goes modal, and the
%                 AllEEG and EEG structures are updated when clicking the
%                 close button. Otherwise, the window immediately returns
%                 and the AllEEG and EEG structures remain unchanged.
%                 Editing will not only change the order of the maps, but
%                 also attempt to clear the sorting information in
%                 microstate maps that were previously sorted on the edited
%                 templates, and issue warnings if this fails.
%
%   "AllEEG"    - AllEEG structure with all the EEGs (only necessary when editing)
%
% Output:
%
%   "AllEEG" 
%   -> AllEEG structure with all the updated EEG, if editing was done
%
%   "com"
%   -> Command necessary to replicate the computation
%
% Author: Thomas Koenig, University of Bern, Switzerland, 2016
%
% Copyright (C) 2016 Thomas Koenig, University of Bern, Switzerland, 2016
% thomas.koenig@puk.unibe.ch
%
% This program is free software; you can redistribute it and/or modify
% it under the terms of the GNU General Public License as published by
% the Free Software Foundation; either version 2 of the License, or
% (at your option) any later version.
%
% This program is distributed in the hope that it will be useful,
% but WITHOUT ANY WARRANTY; without even the implied warranty of
% MERCHANTABILITY or FITNESS FOR A PARTICULAR PURPOSE.  See the
% GNU General Public License for more details.
%
% You should have received a copy of the GNU General Public License
% along with this program; if not, write to the Free Software
% Foundation, Inc., 59 Temple Place, Suite 330, Boston, MA  02111-1307  USA
%
function [AllEEG, TheEEG, com, FigureHandle] = pop_ShowIndMSMaps(AllEEG, varargin)
    % controls whether to show plot
    visible = true;

    %% Set defaults for outputs
    com = '';
    global MSTEMPLATE;
    global EEG;
    TheEEG = EEG;

    %% Parse inputs and perform initial validation
    p = inputParser;
    funcName = 'pop_ShowIndMSMaps';
    p.FunctionName = funcName;
    p.StructExpand = false;

    addRequired(p, 'AllEEG',  @(x) validateattributes(x, {'struct'}, {}));
    addOptional(p, 'SelectedSets', [], @(x) validateattributes(x, {'numeric'}, {'integer', 'positive', 'vector', '<=', numel(AllEEG)}));    
    addParameter(p, 'Edit', false, @(x) validateattributes(x, {'logical', 'numeric'}, {'binary', 'scalar'}));
    addParameter(p, 'nclasses', NaN, @(x) validateattributes(x, {'numeric'}, {'integer', 'positive', 'scalar'}));       % for old plotting version
    parse(p, AllEEG, varargin{:});

    AllEEG = p.Results.AllEEG;
    SelectedSets = p.Results.SelectedSets;
    Edit = p.Results.Edit;
    nclasses = p.Results.nclasses;

    %% SelectedSets validation
    if numel(SelectedSets) > 1 && Edit
        errordlg2('Editing microstate maps is only supported for one dataset at a time.', ...
            'Plot microstate maps error');
        return;
    end

    % Make sure there are valid sets for editing/plotting
    HasMS = arrayfun(@(x) hasMicrostates(AllEEG(x)), 1:numel(AllEEG));
    HasDyn = arrayfun(@(x) isDynamicsSet(AllEEG(x)), 1:numel(AllEEG));
    isEmpty = arrayfun(@(x) isEmptySet(AllEEG(x)), 1:numel(AllEEG));
    AvailableSets = find(and(and(~isEmpty, ~HasDyn), HasMS));
    
    if isempty(AvailableSets)
        errordlg2(['No valid sets for plotting found.'], 'Plot microstate maps error');
        return;
    end

    % If the user has provided sets, check their validity
    if ~isempty(SelectedSets)
        % Check for empty sets, dynamics sets, or any sets without
        % microstate maps
        SelectedSets = unique(SelectedSets);
        isValid = ismember(SelectedSets, AvailableSets);
        if any(~isValid) && ~Edit
            invalidSetsTxt = sprintf('%i, ', SelectedSets(~isValid));
            invalidSetsTxt = invalidSetsTxt(1:end-2);
            errorMessage = ['The following sets are invalid: ' invalidSetsTxt ...
                '. Make sure you have not selected empty sets, dynamics sets, or sets ' ...
                'without microstate maps.'];
            errordlg2(errorMessage, 'Plot microstate maps error');
            return;
        end
    end

    % Otherwise, prompt user to provide sets    
    if isempty(SelectedSets) || (any(~isValid) && Edit)
        global CURRENTSET;
        defaultSets = find(ismember(AvailableSets, CURRENTSET));
        if isempty(defaultSets);    defaultSets = 1;    end        
        AvailableSetnames = {AllEEG(AvailableSets).setname};
        if Edit
            [res,~,~,outstruct] = inputgui('geometry', [1 1], 'geomvert', [1 4], 'uilist', ...
                {{ 'Style', 'text'    , 'string', 'Choose set for editing'} ...
                { 'Style', 'listbox' , 'string', AvailableSetnames, 'tag', SelectedSets }}, ...
                'title', 'Edit and sort microstate maps');
        else
            [res,~,~,outstruct] = inputgui('geometry', [1 1 1 1], 'geomvert', [1 1 1 4], 'uilist', ...
                {{ 'Style', 'text'    , 'string', 'Choose sets for plotting'} ...
                { 'Style', 'text'    , 'string', 'Use ctrlshift for multiple selection'} ...
                { 'Style', 'text'    , 'string', 'If multiple are chosen, a window will be opened for each'} ...
                { 'Style', 'listbox' , 'string', AvailableSetnames, 'Min', 0, 'Max', 2,'Value', defaultSets, 'tag','SelectedSets'}}, ...
                'title', 'Plot microstate maps');
        end

        if isempty(res);    return; end

        SelectedSets = outstruct.SelectedSets;
    end

    TheEEG = AllEEG(SelectedSets);

    for i=1:numel(TheEEG)
    
        ud.visible = visible;
    
        ud.AllMaps   = TheEEG(i).msinfo.MSMaps;
        ud.chanlocs  = TheEEG(i).chanlocs;
        ud.setname   = TheEEG(i).setname;
        ud.ClustPar  = TheEEG(i).msinfo.ClustPar;
        ud.wasSorted = false;
        if isfield(TheEEG(i).msinfo,'Children')
            ud.Children = TheEEG(i).msinfo.Children;
        else
            ud.Children = [];
        end
    
        if isempty(nclasses)
            nclasses = ud.ClustPar.MinClasses;
        end
    
        ud.nClasses = nclasses;

        if Edit == true;  eTxt = 'on';
        else
                          eTxt = 'off';
        end
    
        ud.Edit = Edit;
        ud.LabelEdited = false(ud.ClustPar.MaxClasses,ud.ClustPar.MaxClasses);
        
        ud.TitleHandles = cell(ud.ClustPar.MaxClasses,1);
        for j = ud.ClustPar.MinClasses:ud.ClustPar.MaxClasses
    
            if isfield(ud.AllMaps(j),'Labels')
                if ~isempty(ud.AllMaps(j).Labels)
                    continue
                end
            end
    
            % Fill in generic labels if dataset does not have them
            for k = 1:j
                ud.AllMaps(j).Labels{k} = sprintf('MS_%i.%i',j,k);
            end
            ud.Labels(j,1:j) = ud.AllMaps(j).Labels(1:j);
        end
    
        AvailableClassesText = sprintf('%i Classes|', ud.ClustPar.MinClasses:ud.ClustPar.MaxClasses);
        AvailableClassesText(end) = [];
         
        if ~isnan(ud.nClasses)
            ud.MapPanel    = uipanel(fig_h,'Position',[0.05 0.25 0.9 0.75],'BorderType','Line');
            ud.ButtonPanel = uibuttongroup(fig_h,'Position',[0.05 0.05 0.44 0.24],'BorderType','Line');
            ud.MinusButton = uicontrol('Style', 'pushbutton', 'String', 'Less'      , 'Units','Normalized','Position'  , [0.05 0.05 0.15 0.05], 'Callback', {@ChangeMSMaps,-1,fig_h});
            ud.PlusButton  = uicontrol('Style', 'pushbutton', 'String', 'More'      , 'Units','Normalized','Position'  , [0.20 0.05 0.15 0.05], 'Callback', {@ChangeMSMaps, 1,fig_h});
            ud.ShowDyn     = uicontrol('Style', 'pushbutton', 'String', 'Dynamics'  , 'Units','Normalized','Position'  , [0.35 0.05 0.15 0.05], 'Callback', {@ShowDynamics, TheEEG, i});
            ud.Info        = uicontrol('Style', 'pushbutton', 'String', 'Info'      , 'Units','Normalized','Position'  , [0.50 0.05 0.15 0.05], 'Callback', {@MapInfo     , fig_h});
            ud.Sort        = uicontrol('Style', 'pushbutton', 'String', 'Sort'      , 'Units','Normalized','Position'  , [0.65 0.05 0.15 0.05], 'Callback', {@ManSort     , fig_h}, 'Enable',eTxt);
            ud.Done        = uicontrol('Style', 'pushbutton', 'String', 'Close'     , 'Units','Normalized','Position'  , [0.80 0.05 0.15 0.05], 'Callback', {@ShowIndMSMapsClose,fig_h});
        else
            if Edit
                fig_h = figure('WindowStyle', 'modal', 'Units', 'normalized', 'Position', [0.3 0.2 0.4 0.6]);
                if ~visible
                    fig_h.Visible = 'off';
                end
                if isfield(TheEEG(i).msinfo, 'children')
                    DynEnable = 'off';
                else
                    DynEnable = 'on';
                end
                warning('off', 'MATLAB:hg:uicontrol:StringMustBeNonEmpty');
                ud.MapPanel    = uipanel(fig_h,'Position',[0.02 0.3 0.96 0.67],'BorderType','Line');
                ud.ButtonPanel = uibuttongroup(fig_h,'Position',[0.71 0.02 0.28 0.27],'BorderType','Line','Title','Explore');

                ud.Info        = uicontrol('Style', 'pushbutton','String', 'Info'    , 'Units','Normalized','Position'  , [0.05  0.7 0.9 0.20], 'Parent', ud.ButtonPanel , 'Callback', {@MapInfo     , fig_h});                
                ud.ShowDyn     = uicontrol('Style', 'pushbutton','String', 'Dynamics', 'Units','Normalized','Position'  , [0.05  0.5 0.9 0.20], 'Parent', ud.ButtonPanel ,'Callback', {@ShowDynamics, TheEEG, i}, 'Enable', DynEnable);
                ud.Compare     = uicontrol('Style', 'pushbutton', 'String', 'Compare', 'Units','Normalized','Position'  , [0.05  0.3 0.9 0.20], 'Parent', ud.ButtonPanel , 'Callback', {@CompareMicrostateSolutions, fig_h}, 'Enable',eTxt);
                ud.Done        = uicontrol('Style', 'pushbutton', 'String', 'Close'  , 'Units','Normalized','Position'  , [0.05  0.1 0.9 0.20], 'Parent', ud.ButtonPanel , 'Callback', {@ShowIndMSMapsClose,fig_h});
        
                ud.SelPanel    = uibuttongroup(fig_h,'Position',[0.02 0.02 0.68 0.27],'BorderType','Line','Title','Sort');
        
                uicontrol('Style','Text','String','Select solution','Units','Normalized','Position'                              , [0.01  0.89 0.26 0.10], 'Parent', ud.SelPanel)
                ud.ClassList   = uicontrol('Style', 'listbox'  ,'String', AvailableClassesText, 'Units','Normalized','Position'  , [0.01  0.05 0.26 0.80], 'Parent', ud.SelPanel,'Callback',{@ActionChangedCallback,fig_h});
                        
                Actions = {'1) Reorder clusters in selected solution based on index','2) Reorder clusters in selected solution based on template','3) Use selected solution to reorder all other solutions','3) First 2), then 3)'};
                uicontrol('Style','Text','String','Choose the sorting procedure','Units','Normalized','Position'    , [0.3  0.87 0.68 0.12], 'Parent', ud.SelPanel)
                ud.ActChoice   = uicontrol('Style', 'popupmenu','String', Actions, 'Units','Normalized','Position'  , [0.3  0.70 0.68 0.15], 'Parent', ud.SelPanel,'Callback',{@ActionChangedCallback,fig_h});
        
                ud.IdxTxt      = uicontrol('Style','Text','String','Sort Index','Units','Normalized','Position'     , [0.3 0.51 0.2  0.12], 'Parent', ud.SelPanel);
                ud.IdxEdit     = uicontrol('Style', 'edit'  ,'String', "", 'Units','Normalized','Position'          , [0.5 0.51 0.48 0.15], 'Parent', ud.SelPanel,'Enable','inactive');
                ud.SelTemplate = uicontrol('Style', 'popupmenu'  ,'String', "", 'Units','Normalized','Position'     , [0.5 0.51 0.48 0.15], 'Parent', ud.SelPanel,'Enable','inactive', 'Visible', 'off');
                ud.IgnorePolarity  = uicontrol('Style', 'checkbox'   ,'String', "Ignore Polarity", 'Units','Normalized','Position', [0.3 0.34 0.48 0.12], 'Parent', ud.SelPanel,'Value',true, 'Visible', 'off');
        
                ud.GoButton    = uicontrol('Style', 'pushbutton', 'String', 'Sort now'  , 'Units','Normalized','Position'  , [0.3 0.1 0.68 0.20], 'Parent', ud.SelPanel , 'Callback', {@SortThingsOut,fig_h});

                n_x = ud.ClustPar.MaxClasses;
                n_y = ud.ClustPar.MaxClasses - ud.ClustPar.MinClasses + 1;
                ud.ExpVarLabels = cell(n_y, n_x);
            else
                fig_h = figure;
                if ~visible
                    fig_h.Visible = 'off';
                end
                ud.MapPanel = uipanel(fig_h, 'Position', [0 0 1 1], 'BorderType', 'none');
            end    
        end
        set(fig_h,'userdata',ud);    
        fig_h.CloseRequestFcn = {@ShowIndMSMapsClose};
            
        PlotMSMaps([],[],fig_h);
        
        set(fig_h,'Name', ['Microstate maps of ' TheEEG(i).setname],'NumberTitle','off');
    end

    if ~isnan(nclasses)
        com = sprintf('[ALLEEG EEG com] = pop_ShowIndMSMaps(%s, %s, ''nclasses'', %i)', inputname(1), mat2str(SelectedSets), nclasses);
    else
        com = sprintf('[ALLEEG EEG com] = pop_ShowIndMSMaps(%s, %s, ''Edit'', %i)', inputname(1), mat2str(SelectedSets), Edit);
    end
    
    if Edit
        ActionChangedCallback([],[],fig_h);
        uiwait(fig_h);
        if ~isvalid(fig_h)
            return
        end
        
        ud = get(fig_h,'Userdata');
        StoreLabels(fig_h);
        
        delete(fig_h);

        if any(ud.LabelEdited(:))
            ud.wasSorted = true;
        end
        
        if ud.wasSorted == true
            ButtonName = questdlg2('Update dataset and try to clear depending sorting?', 'Microstate template edit', 'Yes', 'No', 'Yes');
            switch ButtonName
                case 'Yes'
                    dummy = ud.AllMaps(5)
                    TheEEG.msinfo.MSMaps = ud.AllMaps;
                                        
                    TheEEG.saved = 'no';
                    if isfield(TheEEG.msinfo,'children')
                        AllEEG = ClearDataSortedByParent(AllEEG,TheEEG.msinfo.children);
                    end
                case 'No'
                    disp('Changes abandoned');
            end
        end
    end
end

function ShowIndMSMapsClose(obj,event,fh)
    if strcmp(obj.Type,'uicontrol')
        ud = fh.UserData;
    else
        ud = obj.UserData;
    end
    
    if isfield(ud,"CompFigHandle")
        if isvalid(ud.CompFigHandle)
            close(ud.CompFigHandle);
        end
    end

    
    if ud.Edit == true
        uiresume(gcf);
    else
        delete(gcf);
    end

end

function SortThingsOut(obj,event,fh)
    UserData = fh.UserData;
    StoreLabels(fh);
    [~, ~, sortOrder] = getTemplateNames();
    switch(UserData.ActChoice.Value)
        case 1
            SingleSort(fh,false);
            nClasses = UserData.ClassList.Value + UserData.ClustPar.MinClasses -1;
            UserData.IdxEdit.String = sprintf('%i ',1:nClasses);

        case 2
            TemplateSort(fh,sortOrder(UserData.SelTemplate.Value),UserData.IgnorePolarity.Value);

        case 3
            SingleSort(fh,true);

        case 4
            TemplateSort(fh,sortOrder(UserData.SelTemplate.Value),UserData.IgnorePolarity.Value);
            SingleSort(fh,true);
    end
    ClearMaps(fh);

    PlotMSMaps([],[],fh);

end


function ActionChangedCallback(obj,event,fh)
    UserData = fh.UserData;
    nClasses = UserData.ClassList.Value + UserData.ClustPar.MinClasses -1;
    switch(UserData.ActChoice.Value)
        case 1
            UserData.IdxEdit.Visible = 'on';
            UserData.IdxEdit.Enable = 'on';
            UserData.IdxEdit.String = sprintf('%i ',1:nClasses);
            UserData.IdxTxt.Visible = 'on';
            UserData.IdxTxt.String = 'Sort Index';
            UserData.SelTemplate.Visible = 'off';
            UserData.IgnorePolarity.Visible = 'off';
            UserData.IgnorePolarity.Enable = 'inactive';
            
        case {2,4}
            UserData.IdxEdit.Visible = 'off';
            UserData.IdxEdit.Enable = 'inactive';
            UserData.IdxEdit.String = '';
            UserData.IdxTxt.Visible = 'on';
            UserData.IdxTxt.String = 'Template';
            UserData.SelTemplate.Visible = 'on';
            UserData.SelTemplate.Enable = 'on';
            UserData.IgnorePolarity.Visible = 'on';
            UserData.IgnorePolarity.Enable = 'on';

            [~, DisplayNames] = getTemplateNames();
            UserData.SelTemplate.String = DisplayNames;
        
        case 3
            UserData.IdxEdit.Visible = 'off';
            UserData.IdxEdit.Enable = 'inactive';
            UserData.IdxEdit.String = '';
            UserData.IdxTxt.Visible = 'off';
            UserData.IdxTxt.String = 'Template';
            UserData.SelTemplate.Visible = 'off';
            UserData.SelTemplate.Enable = 'off';
            UserData.IgnorePolarity.Visible = 'on';
            UserData.IgnorePolarity.Enable  = 'on';

            [~, DisplayNames] = getTemplateNames();
            UserData.SelTemplate.String = DisplayNames;                
    end
end

function ManSort(obj, event,fh)

    UserData = get(fh,'UserData');
    UserData.Sort.Enable = 'off';
    UserData.Done.Enable = 'off';
    if ~isnan(UserData.nClasses)
        
        res = inputgui( 'geometry', {[3 1]}, 'geomvert', 1,  'uilist', { ...
                     { 'Style', 'text', 'string', 'Index of original position (negative to flip polarity)', 'fontweight', 'bold'  } ...
                     { 'style', 'edit', 'string', sprintf('%i ',1:UserData.nClasses) } },'title','Reorder microstates');
        
        if isempty(res)
            UserData.Sort.Enable = 'on';
            UserData.Done.Enable = 'on';
            return
        end

        [NewOrder, NewOrderSign] = GetOrderFromString(res{1},UserData.nClasses);
        
        if isempty(NewOrder)
            UserData.Sort.Enable = 'on';
            UserData.Done.Enable = 'on';
            return;
        end
            
        UserData.AllMaps(UserData.nClasses).Maps = UserData.AllMaps(UserData.nClasses).Maps(NewOrder,:).*repmat(NewOrderSign,1,size(UserData.AllMaps(UserData.nClasses).Maps,2));
        UserData.AllMaps(UserData.nClasses).SortMode = 'manual';
        UserData.AllMaps(UserData.nClasses).SortedBy = 'user';
        UserData.wasSorted = true;
        set(fh,'UserData',UserData);
        PlotMSMaps(obj,event,fh);
        
    else
    
        choice = '';
    
        for i = UserData.ClustPar.MinClasses:UserData.ClustPar.MaxClasses
            choice = [choice sprintf('%i Classes|',i)];
        end

        choice(end) = [];
        idx = 1;
        for i = 1:UserData.ClustPar.MaxClasses - UserData.ClustPar.MinClasses + 1
            OrderText{i} = sprintf('%i ',1:UserData.ClustPar.MinClasses -1 + i);
        end
        
        res = inputgui( 'geometry', {[1 1] [3 1] 1 1 1}, 'geomvert', [3 1 1 1 1],  'uilist', { ...
                    { 'Style', 'text', 'string', 'Select model', 'fontweight', 'bold'  } ...
                    { 'style', 'listbox', 'string', choice, 'Value', idx, 'Callback',{@SortMapsSolutionChanged,fh,}, 'Tag','nClassesListBox'}...
                    { 'Style', 'text', 'string', 'Index of original position (negative to flip polarity)', 'fontweight', 'bold'  } ...
                    { 'style', 'edit', 'string', OrderText{idx}, 'UserData',OrderText, 'Tag','ManSortOrderText'}...
                    { 'style','pushbutton','string','Reorder clusters in selected model based on index','Callback',{@pushbutton_SingleSortCallback,fh,false}},...
                    { 'style','pushbutton','string','Reorder clusters in selected model based on template','Callback',{@pushbutton_TemplateSortCallback,fh}},...
                    { 'style','pushbutton','string','Reorder clusters in other models based on this model','Callback',{@pushbutton_SingleSortCallback,fh,true}}},...
                    'title','Reorder microstates');
        
        UserData.wasSorted = true;
        UserData = fh.UserData;
        set(fh,'UserData',UserData);
    end

end


function [NewOrder, NewOrderSign] = GetOrderFromString(txt,n)
    NewOrder = sscanf(txt,'%i');
    NewOrderSign = sign(NewOrder);
    NewOrder = abs(NewOrder);
    
   if numel(NewOrder) ~= n
        errordlg2('Invalid order given','Manually rearrange microstate class sequence');
        NewOrder = [];
        return
   end

    if numel(unique(NewOrder)) ~= n
        errordlg2('Invalid order given','Manually rearrange microstate class sequence');
        NewOrder = [];
        return
    end
    
    if any(unique(NewOrder) ~= unique(1:n)')
        errordlg2('Invalid order given','Manually rearrange microstate class sequence');
        NewOrder = [];
    end
end

function [TemplateNames, DisplayNames, sortOrder] = getTemplateNames()
    global MSTEMPLATE;
    TemplateNames = {MSTEMPLATE.setname};
    nClasses = arrayfun(@(x) MSTEMPLATE(x).msinfo.ClustPar.MinClasses, 1:numel(MSTEMPLATE));
    [nClasses, sortOrder] = sort(nClasses, 'ascend');
    TemplateNames = TemplateNames(sortOrder);
    nSubjects = arrayfun(@(x) MSTEMPLATE(x).msinfo.MetaData.nSubjects, sortOrder);
    nSubjects = arrayfun(@(x) sprintf('n=%i', x), nSubjects, 'UniformOutput', false);
    DisplayNames = strcat(string(nClasses), " maps - ", TemplateNames, " - ", nSubjects);
end

function TemplateSort(fh,MeanIndex,IgnorePolarity)
    global MSTEMPLATE;
    UserData = get(fh,'UserData');
    nClasses = UserData.ClassList.Value + UserData.ClustPar.MinClasses -1;

    if nargin < 2
        [~, DisplayNames, sortOrder] = getTemplateNames();
        MeanIndex = 1;
    
        res = inputgui('title','Sort microstate maps based on published template',...
            'geometry', {1 1 1}, 'geomvert', [1 4 1], 'uilist', { ...
            { 'Style', 'text', 'string', 'Name of mean', 'fontweight', 'bold'  } ...
            { 'Style', 'listbox', 'string', DisplayNames,'tag','MeanName','Value',MeanIndex} ...
            { 'Style', 'checkbox', 'string', 'No polarity','tag','Ignore_Polarity' ,'Value', IgnorePolarity }  ...
            });
     
        if isempty(res); return; end
        
        MeanIndex = sortOrder(res{1});
        IgnorePolarity = res{2};
    end

    HasTemplates = ~cellfun(@isempty,{MSTEMPLATE(MeanIndex).msinfo.MSMaps.Maps});
    TemplateClassesToUse = find(HasTemplates == true);

    % Delara 10/3/22 change: convert whichever maps have more
    % channels
    [LocalToGlobal, GlobalToLocal] = MakeResampleMatrices(UserData.chanlocs,MSTEMPLATE(MeanIndex).chanlocs);
    if numel(UserData.chanlocs) > numel(MSTEMPLATE(MeanIndex).chanlocs)
        MapsToSort(1,:,:) = UserData.AllMaps(nClasses).Maps * LocalToGlobal';
        TemplateMaps = MSTEMPLATE(MeanIndex).msinfo.MSMaps(TemplateClassesToUse).Maps;
    else
        MapsToSort(1,:,:) = UserData.AllMaps(nClasses).Maps;
        TemplateMaps = MSTEMPLATE(MeanIndex).msinfo.MSMaps(TemplateClassesToUse).Maps * GlobalToLocal';
    end
    
    [~,SortOrder, SpatialCorrelation, polarity] = ArrangeMapsBasedOnMean(MapsToSort, TemplateMaps, ~IgnorePolarity);
    %UserData.AllMaps(nClasses).Maps = squeeze(SortedMaps);
    UserData.AllMaps(nClasses).Maps = UserData.AllMaps(nClasses).Maps(SortOrder(SortOrder <= nClasses), :);
    UserData.AllMaps(nClasses).Maps = UserData.AllMaps(nClasses).Maps .* repmat(polarity',1,size(UserData.AllMaps(nClasses).Maps,2));
       
    [Labels,Colors] = UpdateMicrostateLabels(UserData.AllMaps(nClasses).Labels,MSTEMPLATE(MeanIndex).msinfo.MSMaps(TemplateClassesToUse).Labels,SortOrder,UserData.AllMaps(nClasses).ColorMap,MSTEMPLATE(MeanIndex).msinfo.MSMaps(TemplateClassesToUse).ColorMap);
    UserData.AllMaps(nClasses).Labels = Labels;
    UserData.AllMaps(nClasses).ColorMap = Colors;

    UserData.AllMaps(nClasses).ExpVar = UserData.AllMaps(nClasses).ExpVar(SortOrder <= nClasses);
    
    UserData.AllMaps(nClasses).SortedBy = MSTEMPLATE(MeanIndex).setname;
    UserData.AllMaps(nClasses).SortMode = "published template";
    UserData.AllMaps(nClasses).SpatialCorrelation = SpatialCorrelation;
    UserData.wasSorted = true;
    fh.UserData = UserData;

end


function SingleSort(fh, DoThemAll)

    UserData = fh.UserData;
    
    for i = 1:(UserData.ClustPar.MaxClasses - UserData.ClustPar.MinClasses + 1)
        nClasses = UserData.ClustPar.MinClasses + i -1;
        
        for k = 1: nClasses
             UserData.Labels{nClasses,k} = get(UserData.TitleHandles{i,k},'String');
        end
    end
    
    nClasses = UserData.ClassList.Value + UserData.ClustPar.MinClasses -1;
    
    if DoThemAll == false
        [NewOrder, NewOrderSign] = GetOrderFromString(UserData.IdxEdit.String,nClasses);

        if isempty(NewOrder)
            return;
        end
    
        UserData.AllMaps(nClasses).Maps = UserData.AllMaps(nClasses).Maps(NewOrder,:).*repmat(NewOrderSign,1,size(UserData.AllMaps(nClasses).Maps,2));
        UserData.AllMaps(nClasses).Labels = UserData.AllMaps(nClasses).Labels(NewOrder);
        UserData.AllMaps(nClasses).ExpVar = UserData.AllMaps(nClasses).ExpVar(NewOrder);
        UserData.AllMaps(nClasses).SortMode = 'manual';
        UserData.AllMaps(nClasses).SortedBy = 'user';

    else
        for i = UserData.ClustPar.MinClasses:UserData.ClustPar.MaxClasses
            
            if i == nClasses
                continue
            end
            [SortedMaps,SortOrder, SpatialCorrelation, polarity] = ArrangeMapsBasedOnMean(UserData.AllMaps(i).Maps, UserData.AllMaps(nClasses).Maps,~UserData.IgnorePolarity.Value);
            UserData.AllMaps(i).Maps = squeeze(SortedMaps) .* repmat(polarity',1,size(squeeze(SortedMaps),2));
%            UserData.AllMaps(i).Maps = UserData.AllMaps(i).Maps(SortOrder(1:i,:), :);
%            UserData.AllMaps(i).Maps = UserData.AllMaps(i).Maps .* repmat(polarity',1,size(UserData.AllMaps(i).Maps,2));

            [Labels,Colors] = UpdateMicrostateLabels(UserData.AllMaps(i).Labels,UserData.AllMaps(nClasses).Labels,SortOrder,UserData.AllMaps(i).ColorMap,UserData.AllMaps(nClasses).ColorMap);
            UserData.AllMaps(i).Labels = Labels(1:i);
            UserData.AllMaps(i).ColorMap = Colors(1:i,:);
            UserData.AllMaps(i).ExpVar = UserData.AllMaps(nClasses).ExpVar(SortOrder(SortOrder <= i));

            if i > nClasses+2
                [SortedMaps,SortOrder, SpatialCorrelation, polarity] = ArrangeMapsBasedOnMean(UserData.AllMaps(i).Maps((nClasses+1):end,:), UserData.AllMaps(i-1).Maps(nClasses+1:end,:),~UserData.IgnorePolarity.Value);
                UserData.AllMaps(i).Maps((nClasses+1):end,:) = squeeze(SortedMaps) .* repmat(polarity',1,size(squeeze(SortedMaps),2));
                [Labels,Colors] = UpdateMicrostateLabels(UserData.AllMaps(i).Labels(nClasses+1:end),UserData.AllMaps(i-1).Labels(nClasses+1:end),SortOrder,UserData.AllMaps(i).ColorMap(nClasses+1:end,:),UserData.AllMaps(i-1).ColorMap(nClasses+1:end,:));
                UserData.AllMaps(i).Maps((nClasses+1):end,:) = squeeze(SortedMaps) .* repmat(polarity',1,size(UserData.AllMaps(i).Maps,2));
                UserData.AllMaps(i).Labels((nClasses+1):end) = Labels;
                UserData.AllMaps(i).ColorMap((nClasses+1):end,:) = Colors;
                UserData.AllMaps(i).ExpVar = UserData.AllMaps(nClasses).ExpVar(SortOrder(SortOrder <= i));
            end
            
            UserData.AllMaps(i).SortMode = 'Template';
            UserData.AllMaps(i).SpatialCorrelation = SpatialCorrelation;
            UserData.AllMaps(i).SortedBy = sprintf("%s->This set (%i Classes)",UserData.AllMaps(nClasses).SortedBy,nClasses);

        end
    end
    UserData.wasSorted = true;

    set(fh,'UserData',UserData);    
    
end


function SortMapsSolutionChanged(src,event,fh)

    OrderGUI = findobj(src.Parent,'Tag','ManSortOrderText');
    OrderText = OrderGUI.UserData;
    OrderGUI.String = OrderText{src.Value};
end

function ShowDynamics(~, ~, TheEEG, SetIndex)
    pop_ShowIndMSDyn(TheEEG, SetIndex);
end


function [txt,tit] = GetInfoText(UserData,idx)
    nClasses = idx + UserData.ClustPar.MinClasses -1 ;

    tit = sprintf('Info for %i classes:',nClasses);

    AlgorithmTxt = {'k-means','AAHC'};
    PolarityText = {'considererd','ignored'};
    GFPText      = {'all data', 'GFP peaks only'};
    NormText     = {'not ', ''};
    
    if isinf(UserData.ClustPar.MaxMaps)
            MaxMapsText = 'all';
    else
            MaxMapsText = num2str(UserData.ClustPar.MaxMaps,'%i');
    end
    
    if ~isfield(UserData.ClustPar,'Normalize')
        UserData.ClustPar.Normalize = 1;
    end

    txt = { sprintf('Derived from: %s',UserData.setname) ...
            sprintf('Algorithm used: %s',AlgorithmTxt{UserData.ClustPar.UseAAHC+1})...
            sprintf('Polarity was %s',PolarityText{UserData.ClustPar.IgnorePolarity+1})...
            sprintf('EEG was %snormalized before clustering',NormText{UserData.ClustPar.Normalize+1})...
            sprintf('Extraction was based on %s',GFPText{UserData.ClustPar.GFPPeaks+1})...
            sprintf('Extraction was based on %s maps',MaxMapsText)...
            sprintf('Explained variance: %2.2f%%',UserData.AllMaps(nClasses).ExpVar * 100) ...
%            sprintf('Sorting was based  on %s ',UserData.AllMaps(UserData.nClasses).SortedBy)...
            };
    if isempty(UserData.AllMaps(nClasses).SortedBy)
        txt = [txt, 'Maps are unsorted'];
    else
        txt = [txt sprintf('Sort mode was %s ',UserData.AllMaps(nClasses).SortMode)];
        txt = [txt sprintf('Sorting was based  on %s ',UserData.AllMaps(nClasses).SortedBy)];
    end
            
    if ~isempty(UserData.Children)
        txt = [txt 'Children: ' UserData.Children];
    end

end


function MapInfo(~, ~, fh)
% ------------------------

    UserData = get(fh,'UserData');    

    choice = '';
    
    for i = UserData.ClustPar.MinClasses:UserData.ClustPar.MaxClasses
        choice = [choice sprintf('%i Classes|',i)];
    end

    choice(end) = [];
   
    if ~isnan(UserData.nClasses)
        idx = UserData.nClasses - UserData.ClustPar.MinClasses + 1;
    else
        idx = 1;
    end

    [InfoTxt,InfoTit] = GetInfoText(UserData,idx);

    
    res = inputgui( 'geometry', {[1 1] 1 1}, 'geomvert', [3 1 3],  'uilist', { ...
                { 'Style', 'text', 'string', 'Select model', 'fontweight', 'bold'  } ...
                { 'style', 'listbox', 'string', choice, 'Value', idx, 'Callback',{@MapInfoSolutionChanged,fh} 'Tag','nClassesListBox'}...
                { 'Style', 'text', 'string', InfoTit, 'fontweight', 'bold','Tag','MapInfoTitle'} ...
                { 'Style', 'text', 'string', InfoTxt, 'fontweight', 'normal','Tag','MapInfoTxt'}}, ...
                'title','Microstate info');


end


function MapInfoSolutionChanged(obj,event,fh)
    UserData = fh.UserData;
    TxtToChange = findobj(obj.Parent,'Tag','MapInfoTxt');
    TitToChange = findobj(obj.Parent,'Tag','MapInfoTitle');
    
    [txt,tit] = GetInfoText(UserData,event.Source.Value);

    TxtToChange.String = txt;
    TitToChange.String = tit;

end


function ChangeMSMaps(obj, event,i,fh)
% ------------------------------------
    ud = get(fh,'userdata');

    for k = 1: ud.nClasses
        ud.Labels{ud.nClasses,k} = get(ud.TitleHandles{k,1},'String');
    end
    
    ud.nClasses = ud.nClasses + i;

    if ud.nClasses < ud.ClustPar.MinClasses
        ud.nClasses = ud.ClustPar.MinClasses;
    end


    if ud.nClasses  > ud.ClustPar.MaxClasses
        ud.nClasses = ud.ClustPar.MaxClasses;
    end

    set(fh,'userdata',ud);
    PlotMSMaps(obj,event,fh);
end

function EditMSLabel(obj,~,i,j)
    set(obj,'Editing','on');
    fh = get(get(get(obj,'Parent'),'Parent'), 'Parent');
    ud = get(fh,'UserData');
    ud.LabelEdited(i,j) = true;
    set(fh,'UserData',ud);
end

function ClearMaps(fh)

    UserData = get(fh,'UserData');
    set(0,'CurrentFigure',fh);


    if ~isnan(UserData.nClasses)
        sp_x = ceil(sqrt(UserData.nClasses));
        sp_y = ceil(UserData.nClasses / sp_x);
    else
        sp_x = UserData.ClustPar.MaxClasses;
        sp_y = UserData.ClustPar.MaxClasses - UserData.ClustPar.MinClasses + 1;
    end
    for m = 1:sp_x*sp_y
        h = subplot(sp_y,sp_x,m);
        cla(h);
        set(h, 'Visible','off');
    end
    if UserData.Edit
        for y_pos=1:sp_y
            for x_pos=1:UserData.ClustPar.MinClasses + y_pos - 1
                delete(UserData.ExpVarLabels{y_pos,x_pos});
            end
        end
    end
end

function StoreLabels(fh)
    sp_y = fh.UserData.ClustPar.MaxClasses - fh.UserData.ClustPar.MinClasses + 1;

    for y_pos = 1:sp_y
        for x_pos = 1:fh.UserData.ClustPar.MinClasses + y_pos - 1
            fh.UserData.AllMaps(y_pos + fh.UserData.ClustPar.MinClasses-1).Labels(x_pos) = fh.UserData.TitleHandles{y_pos,x_pos}.String;
        end
    end

end


function PlotMSMaps(~, ~,fh)
% --------------------------
    UserData = get(fh,'UserData');
    set(0,'CurrentFigure',fh);  % use this instead of figure(fh) so the figure doesn't have to show up

    ClearMaps(fh);

    X = cell2mat({UserData.chanlocs.X});
    Y = cell2mat({UserData.chanlocs.Y});
    Z = cell2mat({UserData.chanlocs.Z});
    
%    Montage = UserData.chanlocs;
%    QMap = dspMapClass(Montage);
%    HelperData = QMap.GetQuickMontage();
    
%    disp('1');
%    toc()
    if ~isnan(UserData.nClasses)
        n_x = ceil(sqrt(UserData.nClasses));
        n_y = ceil(UserData.nClasses / n_x);
    
        for m = 1:UserData.nClasses
            h = subplot(n_y,n_x,m,'Parent',UserData.MapPanel);
            h.Toolbar.Visible = 'off';
            Background = UserData.AllMaps(UserData.nClasses).ColorMap(m,:);
%            dspMapClass(Montage,'HelperData',HelperData,'Map',double(UserData.AllMaps(UserData.nClasses).Maps(m,:)'));
%            toc()
            dspCMap(double(UserData.AllMaps(UserData.nClasses).Maps(m,:)),[X; Y;Z],'NoScale','Resolution',10,'Background',Background,'ShowNose',15);
        
            UserData.TitleHandles{m,1} = title(UserData.AllMaps(UserData.nClasses).Labels{m},'FontSize',10,'Interpreter','none');
        
            if UserData.Edit == true
                set(UserData.TitleHandles{m,1},'ButtonDownFcn',{@EditMSLabel,UserData.nClasses,m});
            end
        end
    
        if UserData.nClasses == UserData.ClustPar.MinClasses
            set(UserData.MinusButton,'enable','off');
        else
            set(UserData.MinusButton,'enable','on');
        end

        if UserData.nClasses == UserData.ClustPar.MaxClasses
            set(UserData.PlusButton,'enable','off');
        else
            set(UserData.PlusButton,'enable','on');
        end
    else
        n_x = UserData.ClustPar.MaxClasses;
        n_y = UserData.ClustPar.MaxClasses - UserData.ClustPar.MinClasses + 1;

        Spacing_x = 0.01;
        if UserData.Edit
            Spacing_y = 0.08;
            dx = (.94+Spacing_x)/n_x;
            dy = (.88+Spacing_y)/n_y;
            x_start = .07;
            y_start = .05;
        else
            Spacing_y = 0.05;
            dx = (.98+Spacing_x)/n_x;
            dy = (.93+Spacing_y)/n_y;
            x_start = .01;
            y_start = .01;
        end

        for y_pos = 1:n_y
            if UserData.Edit
                ExpVar = sum(UserData.AllMaps(y_pos + UserData.ClustPar.MinClasses-1).ExpVar);
                ExpVarStr = sprintf('%2.2f%%', ExpVar*100);
                uicontrol('Style', 'text', 'String', ExpVarStr, 'Units', 'normalized', 'Position', ...
                    [.01, y_start + (n_y-y_pos)*dy + (dy-Spacing_y)/3, .07, .04], 'FontSize', 10, ...
                    'Parent', UserData.MapPanel);
            end
            for x_pos = 1:UserData.ClustPar.MinClasses + y_pos - 1

                h = subplot('Position',[x_start+(x_pos-1)*dx,y_start+(n_y-y_pos)*dy,dx-Spacing_x,dy-Spacing_y],'Parent',UserData.MapPanel);

%                h = subplot(sp_y,sp_x,(y_pos-1) * sp_x + x_pos,'Parent',UserData.MapPanel);
                Background = UserData.AllMaps(y_pos + UserData.ClustPar.MinClasses-1).ColorMap(x_pos,:);
%                dspMapClass(Montage,'HelperData',HelperData,'Map',double(UserData.AllMaps(y_pos + UserData.ClustPar.MinClasses-1).Maps(x_pos,:))');
%                toc
%                dummy = UserData.AllMaps(y_pos + UserData.ClustPar.MinClasses-1).Maps(x_pos,:)
                dspCMap(double(UserData.AllMaps(y_pos + UserData.ClustPar.MinClasses-1).Maps(x_pos,:)),[X; Y;Z],'NoScale','Resolution',2,'Background',Background,'ShowNose',15);
                if UserData.visible  % drawnow when figure is hidden will sometimes create separate figures, so only do this when visible
                    drawnow
                end
                UserData.TitleHandles{y_pos,x_pos} = title(UserData.AllMaps(y_pos + UserData.ClustPar.MinClasses-1).Labels(x_pos),'FontSize',10,'Interpreter','none');
                if UserData.Edit == true
                    set(UserData.TitleHandles{y_pos,x_pos},'ButtonDownFcn',{@EditMSLabel,y_pos + UserData.ClustPar.MinClasses-1,x_pos});
                end

                % the next if section produced crashes, as ExpVar sometimes
                % came with only one element. Added an ad hoc fix
                if UserData.Edit && numel(UserData.AllMaps(y_pos + UserData.ClustPar.MinClasses-1).ExpVar) > 1
                    IndExpVar = UserData.AllMaps(y_pos + UserData.ClustPar.MinClasses-1).ExpVar(x_pos);
                    IndExpVarStr = sprintf('%2.2f%%', IndExpVar*100);
                    UserData.ExpVarLabels{y_pos, x_pos} = uicontrol('Style', 'text', 'String', IndExpVarStr, 'Units', 'normalized', 'Position', ...
                        [x_start+(x_pos-1)*dx, y_start+(n_y-y_pos)*dy - .04, dx-Spacing_x, .04], 'FontSize', 8, ...
                        'Parent', UserData.MapPanel);
                end
                h.Toolbar.Visible = 'off';
                h.PickableParts = 'all';
                set(h,'Color',Background);
            end
        end
    end
        
        
    set(fh,'UserData',UserData);  

end

function isEmpty = isEmptySet(in)
    isEmpty = all(cellfun(@(x) isempty(in.(x)), fieldnames(in)));
end

function hasDyn = isDynamicsSet(in)
    hasDyn = false;

    % check if set includes msinfo
    if ~isfield(in,'msinfo')
        return;
    end
    
    % check if set is a dynamics set
    if ~isfield(in.msinfo, 'DynamicsInfo')
        return;
    else
        hasDyn = true;
    end
end

function hasMS = hasMicrostates(in)
    hasMS = false;

    % check if set includes msinfo
    if ~isfield(in,'msinfo')
        return;
    end
    
    % check if msinfo is empty
    if isempty(in.msinfo)
        return;
    else
        hasMS = true;
    end
end


=======
%% UPDATE DOCUMENTATION TO REFLECT KEY, VALUE PARAMETERS
%
% pop_ShowIndMSMaps() - Display microstate maps
%
% Usage:
%   >> [AllEEG,TheEEG,com] = pop_ShowIndMSMaps(TheEEG,nclasses, DoEdit, AllEEG)
%
% Inputs:
%   "TheEEG"    - The EEG whose microstate maps are to be shown.
%   "nclasses"  - Number of microstate classes to be shown.
%   "DoEdit"    - True if you want edit the microstate map sequence,
%                 otherwise false. If true, the window goes modal, and the
%                 AllEEG and EEG structures are updated when clicking the
%                 close button. Otherwise, the window immediately returns
%                 and the AllEEG and EEG structures remain unchanged.
%                 Editing will not only change the order of the maps, but
%                 also attempt to clear the sorting information in
%                 microstate maps that were previously sorted on the edited
%                 templates, and issue warnings if this fails.
%
%   "AllEEG"    - AllEEG structure with all the EEGs (only necessary when editing)
%
% Output:
%
%   "AllEEG" 
%   -> AllEEG structure with all the updated EEG, if editing was done
%
%   "com"
%   -> Command necessary to replicate the computation
%
% Author: Thomas Koenig, University of Bern, Switzerland, 2016
%
% Copyright (C) 2016 Thomas Koenig, University of Bern, Switzerland, 2016
% thomas.koenig@puk.unibe.ch
%
% This program is free software; you can redistribute it and/or modify
% it under the terms of the GNU General Public License as published by
% the Free Software Foundation; either version 2 of the License, or
% (at your option) any later version.
%
% This program is distributed in the hope that it will be useful,
% but WITHOUT ANY WARRANTY; without even the implied warranty of
% MERCHANTABILITY or FITNESS FOR A PARTICULAR PURPOSE.  See the
% GNU General Public License for more details.
%
% You should have received a copy of the GNU General Public License
% along with this program; if not, write to the Free Software
% Foundation, Inc., 59 Temple Place, Suite 330, Boston, MA  02111-1307  USA
%
function [AllEEG, TheEEG, com, FigureHandle] = pop_ShowIndMSMaps(AllEEG, varargin)
    % controls whether to show plot
    visible = true;

    %% Set defaults for outputs
    com = '';
    global MSTEMPLATE;
    global EEG;
    TheEEG = EEG;

    %% Parse inputs and perform initial validation
    p = inputParser;
    funcName = 'pop_ShowIndMSMaps';
    p.FunctionName = funcName;
    p.StructExpand = false;

    addRequired(p, 'AllEEG',  @(x) validateattributes(x, {'struct'}, {}));
    addOptional(p, 'SelectedSets', [], @(x) validateattributes(x, {'numeric'}, {'integer', 'positive', 'vector', '<=', numel(AllEEG)}));    
    addParameter(p, 'Edit', false, @(x) validateattributes(x, {'logical', 'numeric'}, {'binary', 'scalar'}));
    addParameter(p, 'nclasses', NaN, @(x) validateattributes(x, {'numeric'}, {'integer', 'positive', 'scalar'}));       % for old plotting version
    parse(p, AllEEG, varargin{:});

    AllEEG = p.Results.AllEEG;
    SelectedSets = p.Results.SelectedSets;
    Edit = p.Results.Edit;
    nclasses = p.Results.nclasses;

    %% SelectedSets validation
    if numel(SelectedSets) > 1 && Edit
        errordlg2('Editing microstate maps is only supported for one dataset at a time.', ...
            'Plot microstate maps error');
        return;
    end

    % Make sure there are valid sets for editing/plotting
    HasMS = arrayfun(@(x) hasMicrostates(AllEEG(x)), 1:numel(AllEEG));
    HasDyn = arrayfun(@(x) isDynamicsSet(AllEEG(x)), 1:numel(AllEEG));
    isEmpty = arrayfun(@(x) isEmptySet(AllEEG(x)), 1:numel(AllEEG));
    AvailableSets = find(and(and(~isEmpty, ~HasDyn), HasMS));
    
    if isempty(AvailableSets)
        errordlg2(['No valid sets for plotting found.'], 'Plot microstate maps error');
        return;
    end

    % If the user has provided sets, check their validity
    if ~isempty(SelectedSets)
        % Check for empty sets, dynamics sets, or any sets without
        % microstate maps
        SelectedSets = unique(SelectedSets);
        isValid = ismember(SelectedSets, AvailableSets);
        if any(~isValid) && ~Edit
            invalidSetsTxt = sprintf('%i, ', SelectedSets(~isValid));
            invalidSetsTxt = invalidSetsTxt(1:end-2);
            errorMessage = ['The following sets are invalid: ' invalidSetsTxt ...
                '. Make sure you have not selected empty sets, dynamics sets, or sets ' ...
                'without microstate maps.'];
            errordlg2(errorMessage, 'Plot microstate maps error');
            return;
        end
    end

    % Otherwise, prompt user to provide sets    
    if isempty(SelectedSets) || (any(~isValid) && Edit)
        global CURRENTSET;
        defaultSets = find(ismember(AvailableSets, CURRENTSET));
        if isempty(defaultSets);    defaultSets = 1;    end        
        AvailableSetnames = {AllEEG(AvailableSets).setname};
        if Edit
            [res,~,~,outstruct] = inputgui('geometry', [1 1], 'geomvert', [1 4], 'uilist', ...
                {{ 'Style', 'text'    , 'string', 'Choose set for editing'} ...
                { 'Style', 'listbox' , 'string', AvailableSetnames, 'tag', SelectedSets }}, ...
                'title', 'Edit and sort microstate maps');
        else
            [res,~,~,outstruct] = inputgui('geometry', [1 1 1 1], 'geomvert', [1 1 1 4], 'uilist', ...
                {{ 'Style', 'text'    , 'string', 'Choose sets for plotting'} ...
                { 'Style', 'text'    , 'string', 'Use ctrlshift for multiple selection'} ...
                { 'Style', 'text'    , 'string', 'If multiple are chosen, a window will be opened for each'} ...
                { 'Style', 'listbox' , 'string', AvailableSetnames, 'Min', 0, 'Max', 2,'Value', defaultSets, 'tag','SelectedSets'}}, ...
                'title', 'Plot microstate maps');
        end

        if isempty(res);    return; end

        SelectedSets = outstruct.SelectedSets;
    end

    TheEEG = AllEEG(SelectedSets);

    for i=1:numel(TheEEG)

        ud.EEG = TheEEG(i);
    
        ud.visible = visible;
    
        ud.AllMaps   = TheEEG(i).msinfo.MSMaps;
        ud.chanlocs  = TheEEG(i).chanlocs;
        ud.setname   = TheEEG(i).setname;
        ud.ClustPar  = TheEEG(i).msinfo.ClustPar;
        ud.wasSorted = false;
        if isfield(TheEEG(i).msinfo,'Children')
            ud.Children = TheEEG(i).msinfo.Children;
        else
            ud.Children = [];
        end
    
        if isempty(nclasses)
            nclasses = ud.ClustPar.MinClasses;
        end
    
        ud.nClasses = nclasses;

        if Edit == true;  eTxt = 'on';
        else
                          eTxt = 'off';
        end
    
        ud.Edit = Edit;
        ud.LabelEdited = false(ud.ClustPar.MaxClasses,ud.ClustPar.MaxClasses);
        
        ud.TitleHandles = cell(ud.ClustPar.MaxClasses,1);
        for j = ud.ClustPar.MinClasses:ud.ClustPar.MaxClasses
    
            if isfield(ud.AllMaps(j),'Labels')
                if ~isempty(ud.AllMaps(j).Labels)
                    continue
                end
            end
    
            % Fill in generic labels if dataset does not have them
            for k = 1:j
                ud.AllMaps(j).Labels{k} = sprintf('MS_%i.%i',j,k);
            end
            ud.Labels(j,1:j) = ud.AllMaps(j).Labels(1:j);
        end
    
        AvailableClassesText = sprintf('%i Classes|', ud.ClustPar.MinClasses:ud.ClustPar.MaxClasses);
        AvailableClassesText(end) = [];
         
        if ~isnan(ud.nClasses)
            ud.MapPanel    = uipanel(fig_h,'Position',[0.05 0.25 0.9 0.75],'BorderType','Line');
            ud.ButtonPanel = uibuttongroup(fig_h,'Position',[0.05 0.05 0.44 0.24],'BorderType','Line');
            ud.MinusButton = uicontrol('Style', 'pushbutton', 'String', 'Less'      , 'Units','Normalized','Position'  , [0.05 0.05 0.15 0.05], 'Callback', {@ChangeMSMaps,-1,fig_h});
            ud.PlusButton  = uicontrol('Style', 'pushbutton', 'String', 'More'      , 'Units','Normalized','Position'  , [0.20 0.05 0.15 0.05], 'Callback', {@ChangeMSMaps, 1,fig_h});
            ud.ShowDyn     = uicontrol('Style', 'pushbutton', 'String', 'Dynamics'  , 'Units','Normalized','Position'  , [0.35 0.05 0.15 0.05], 'Callback', {@ShowDynamics, TheEEG, i});
            ud.Info        = uicontrol('Style', 'pushbutton', 'String', 'Info'      , 'Units','Normalized','Position'  , [0.50 0.05 0.15 0.05], 'Callback', {@MapInfo     , fig_h});
            ud.Sort        = uicontrol('Style', 'pushbutton', 'String', 'Sort'      , 'Units','Normalized','Position'  , [0.65 0.05 0.15 0.05], 'Callback', {@ManSort     , fig_h}, 'Enable',eTxt);
            ud.Done        = uicontrol('Style', 'pushbutton', 'String', 'Close'     , 'Units','Normalized','Position'  , [0.80 0.05 0.15 0.05], 'Callback', {@ShowIndMSMapsClose,fig_h});
        else
            if Edit
                fig_h = figure('WindowStyle', 'modal', 'Units', 'normalized', 'Position', [0.2 0.1 0.6 0.8]);
                if ~visible
                    fig_h.Visible = 'off';
                end
                if isfield(TheEEG(i).msinfo, 'children')
                    DynEnable = 'off';
                else
                    DynEnable = 'on';
                end
                warning('off', 'MATLAB:hg:uicontrol:StringMustBeNonEmpty');
                ud.MapPanel    = uipanel(fig_h,'Position',[0.02 0.3 0.96 0.67],'BorderType','Line');
                ud.ButtonPanel = uibuttongroup(fig_h,'Position',[0.71 0.02 0.28 0.27],'BorderType','Line','Title','Explore');

                ud.Info        = uicontrol('Style', 'pushbutton','String', 'Info'    , 'Units','Normalized','Position'  , [0.05  0.7 0.9 0.20], 'Parent', ud.ButtonPanel , 'Callback', {@MapInfo     , fig_h});                
                ud.ShowDyn     = uicontrol('Style', 'pushbutton','String', 'Dynamics', 'Units','Normalized','Position'  , [0.05  0.5 0.9 0.20], 'Parent', ud.ButtonPanel ,'Callback', {@ShowDynamics, TheEEG, i}, 'Enable', DynEnable);
                ud.Compare     = uicontrol('Style', 'pushbutton', 'String', 'Compare', 'Units','Normalized','Position'  , [0.05  0.3 0.9 0.20], 'Parent', ud.ButtonPanel , ...
                    'Callback', {@CompareCallback, fig_h}, 'Enable',eTxt);
                ud.Done        = uicontrol('Style', 'pushbutton', 'String', 'Close'  , 'Units','Normalized','Position'  , [0.05  0.1 0.9 0.20], 'Parent', ud.ButtonPanel , 'Callback', {@ShowIndMSMapsClose,fig_h});
        
                ud.SelPanel    = uibuttongroup(fig_h,'Position',[0.02 0.02 0.68 0.27],'BorderType','Line','Title','Sort');
        
                uicontrol('Style','Text','String','Select solution','Units','Normalized','Position'                              , [0.01  0.89 0.26 0.10], 'Parent', ud.SelPanel)
                ud.ClassList   = uicontrol('Style', 'listbox'  ,'String', AvailableClassesText, 'Units','Normalized','Position'  , [0.01  0.05 0.26 0.80], 'Parent', ud.SelPanel,'Callback',{@ActionChangedCallback,fig_h});
                        
                Actions = {'1) Reorder clusters in selected solution based on index','2) Reorder clusters in selected solution based on template','3) Use selected solution to reorder all other solutions','4) First 2), then 3)'};
                uicontrol('Style','Text','String','Choose the sorting procedure','Units','Normalized','Position'    , [0.3  0.87 0.68 0.12], 'Parent', ud.SelPanel)
                ud.ActChoice   = uicontrol('Style', 'popupmenu','String', Actions, 'Units','Normalized','Position'  , [0.3  0.70 0.68 0.15], 'Parent', ud.SelPanel,'Callback',{@ActionChangedCallback,fig_h});
        
                ud.IdxTxt      = uicontrol('Style','Text','String','Sort Index','Units','Normalized','Position'     , [0.3 0.51 0.2  0.12], 'Parent', ud.SelPanel);
                ud.IdxEdit     = uicontrol('Style', 'edit'  ,'String', "", 'Units','Normalized','Position'          , [0.5 0.51 0.48 0.15], 'Parent', ud.SelPanel,'Enable','inactive');
                ud.SelTemplate = uicontrol('Style', 'popupmenu'  ,'String', "", 'Units','Normalized','Position'     , [0.5 0.51 0.48 0.15], 'Parent', ud.SelPanel,'Enable','inactive', 'Visible', 'off');
                ud.IgnorePolarity  = uicontrol('Style', 'checkbox'   ,'String', "Ignore Polarity", 'Units','Normalized','Position', [0.3 0.34 0.48 0.12], 'Parent', ud.SelPanel,'Value',true, 'Visible', 'off');
        
                ud.GoButton    = uicontrol('Style', 'pushbutton', 'String', 'Sort now'  , 'Units','Normalized','Position'  , [0.3 0.1 0.68 0.20], 'Parent', ud.SelPanel , 'Callback', {@SortThingsOut,fig_h});

                n_x = ud.ClustPar.MaxClasses;
                n_y = ud.ClustPar.MaxClasses - ud.ClustPar.MinClasses + 1;
                ud.ExpVarLabels = cell(n_y, n_x);
            else
                fig_h = figure;
                if ~visible
                    fig_h.Visible = 'off';
                end
                ud.MapPanel = uipanel(fig_h, 'Position', [0 0 1 1], 'BorderType', 'none');
            end    
        end
        set(fig_h,'userdata',ud);    
        fig_h.CloseRequestFcn = {@ShowIndMSMapsClose};
            
        PlotMSMaps([],[],fig_h);
        
        set(fig_h,'Name', ['Microstate maps of ' TheEEG(i).setname],'NumberTitle','off');
    end

    if ~isnan(nclasses)
        com = sprintf('[ALLEEG EEG com] = pop_ShowIndMSMaps(%s, %s, ''nclasses'', %i)', inputname(1), mat2str(SelectedSets), nclasses);
    else
        com = sprintf('[ALLEEG EEG com] = pop_ShowIndMSMaps(%s, %s, ''Edit'', %i)', inputname(1), mat2str(SelectedSets), Edit);
    end
    
    if Edit
        ActionChangedCallback([],[],fig_h);
        uiwait(fig_h);
        if ~isvalid(fig_h)
            return
        end
        
        ud = get(fig_h,'Userdata');
        StoreLabels(fig_h);
        
        delete(fig_h);

        if any(ud.LabelEdited(:))
            ud.wasSorted = true;
        end
        
        if ud.wasSorted == true
            ButtonName = questdlg2('Update dataset and try to clear depending sorting?', 'Microstate template edit', 'Yes', 'No', 'Yes');
            switch ButtonName
                case 'Yes'
                    dummy = ud.AllMaps(5)
                    TheEEG.msinfo.MSMaps = ud.AllMaps;
                                        
                    TheEEG.saved = 'no';
                    if isfield(TheEEG.msinfo,'children')
                        AllEEG = ClearDataSortedByParent(AllEEG,TheEEG.msinfo.children);
                    end
                case 'No'
                    disp('Changes abandoned');
            end
        end
    end
end

function ShowIndMSMapsClose(obj,event,fh)
    if strcmp(obj.Type,'uicontrol')
        ud = fh.UserData;
    else
        ud = obj.UserData;
    end
    
    if isfield(ud,"CompFigHandle")
        if isvalid(ud.CompFigHandle)
            close(ud.CompFigHandle);
        end
    end

    
    if ud.Edit == true
        uiresume(gcf);
    else
        delete(gcf);
    end

end

function CompareCallback(obj, event, fh)
    global guiOpts;

    SelectedEEG = fh.UserData.EEG;

    MinClasses = SelectedEEG.msinfo.ClustPar.MinClasses;
    MaxClasses = SelectedEEG.msinfo.ClustPar.MaxClasses;

    % First check if any solutions remain unsorted
    yesPressed = false;
    SortModes = {SelectedEEG.msinfo.MSMaps(MinClasses:MaxClasses).SortMode};
    if any(strcmp(SortModes, 'none')) && guiOpts.showCompWarning1
        warningMessage = ['Some cluster solutions remain unsorted. Would you like to sort' ...
            ' all solutions according to the same template before proceeding?'];
        [yesPressed, noPressed, boxChecked] = warningDialog(warningMessage, 'Compare microstate maps warning');
        if boxChecked;  guiOpts.showCombWarning1 = false;   end
        if yesPressed
            [SelectedEEG, ~, com] = pop_SortMSTemplates(SelectedEEG, 1, 'ClassRange', MinClasses:MaxClasses);
            if isempty(com);    return; end
        elseif ~noPressed
            return;
        end
    end

    % Then check if there is inconsistency in sorting across solutions
    SortedBy = {SelectedEEG.msinfo.MSMaps(MinClasses:MaxClasses).SortedBy};
    emptyIdx = cellfun(@isempty, SortedBy);
    SortedBy(emptyIdx) = [];
    if ~yesPressed && numel(unique(SortedBy)) > 1 && guiOpts.showCompWarning2
        warningMessage = ['Sorting information differs across cluster solutions. Would you like ' ...
            'to resort all solutions according to the same template before proceeding?'];
        [yesPressed, noPressed, boxChecked] = warningDialog(warningMessage, 'Compare microstate maps warning');
        if boxChecked;  guiOpts.showCompWarning2 = false;   end
        if yesPressed
            [SelectedEEG, ~, com] = pop_SortMSTemplates(SelectedEEG, 1, 'ClassRange', MinClasses:MaxClasses);
            if isempty(com);    return; end
        elseif ~noPressed
            return;
        end
    end

    if yesPressed
        fh.UserData.AllMaps = SelectedEEG.msinfo.MSMaps;
        PlotMSMaps([], [], fh);
    end

    CompareMicrostateSolutions(SelectedEEG, 0, 'none', fh);
end

function SortThingsOut(obj,event,fh)
    UserData = fh.UserData;
    StoreLabels(fh);
    [~, ~, sortOrder] = getTemplateNames();
    switch(UserData.ActChoice.Value)
        case 1
            SingleSort(fh,false);
            nClasses = UserData.ClassList.Value + UserData.ClustPar.MinClasses -1;
            UserData.IdxEdit.String = sprintf('%i ',1:nClasses);

        case 2
            TemplateSort(fh,sortOrder(UserData.SelTemplate.Value),UserData.IgnorePolarity.Value);

        case 3
            SingleSort(fh,true);

        case 4
            TemplateSort(fh,sortOrder(UserData.SelTemplate.Value),UserData.IgnorePolarity.Value);
            SingleSort(fh,true);
    end
    ClearMaps(fh);

    PlotMSMaps([],[],fh);

end


function ActionChangedCallback(obj,event,fh)
    UserData = fh.UserData;
    nClasses = UserData.ClassList.Value + UserData.ClustPar.MinClasses -1;
    switch(UserData.ActChoice.Value)
        case 1
            UserData.IdxEdit.Visible = 'on';
            UserData.IdxEdit.Enable = 'on';
            UserData.IdxEdit.String = sprintf('%i ',1:nClasses);
            UserData.IdxTxt.Visible = 'on';
            UserData.IdxTxt.String = 'Sort Index';
            UserData.SelTemplate.Visible = 'off';
            UserData.IgnorePolarity.Visible = 'off';
            UserData.IgnorePolarity.Enable = 'inactive';
            
        case {2,4}
            UserData.IdxEdit.Visible = 'off';
            UserData.IdxEdit.Enable = 'inactive';
            UserData.IdxEdit.String = '';
            UserData.IdxTxt.Visible = 'on';
            UserData.IdxTxt.String = 'Template';
            UserData.SelTemplate.Visible = 'on';
            UserData.SelTemplate.Enable = 'on';
            UserData.IgnorePolarity.Visible = 'on';
            UserData.IgnorePolarity.Enable = 'on';

            [~, DisplayNames] = getTemplateNames();
            UserData.SelTemplate.String = DisplayNames;
        
        case 3
            UserData.IdxEdit.Visible = 'off';
            UserData.IdxEdit.Enable = 'inactive';
            UserData.IdxEdit.String = '';
            UserData.IdxTxt.Visible = 'off';
            UserData.IdxTxt.String = 'Template';
            UserData.SelTemplate.Visible = 'off';
            UserData.SelTemplate.Enable = 'off';
            UserData.IgnorePolarity.Visible = 'on';
            UserData.IgnorePolarity.Enable  = 'on';

            [~, DisplayNames] = getTemplateNames();
            UserData.SelTemplate.String = DisplayNames;                
    end
end

function ManSort(obj, event,fh)

    UserData = get(fh,'UserData');
    UserData.Sort.Enable = 'off';
    UserData.Done.Enable = 'off';
    if ~isnan(UserData.nClasses)
        
        res = inputgui( 'geometry', {[3 1]}, 'geomvert', 1,  'uilist', { ...
                     { 'Style', 'text', 'string', 'Index of original position (negative to flip polarity)', 'fontweight', 'bold'  } ...
                     { 'style', 'edit', 'string', sprintf('%i ',1:UserData.nClasses) } },'title','Reorder microstates');
        
        if isempty(res)
            UserData.Sort.Enable = 'on';
            UserData.Done.Enable = 'on';
            return
        end

        [NewOrder, NewOrderSign] = GetOrderFromString(res{1},UserData.nClasses);
        
        if isempty(NewOrder)
            UserData.Sort.Enable = 'on';
            UserData.Done.Enable = 'on';
            return;
        end
            
        UserData.AllMaps(UserData.nClasses).Maps = UserData.AllMaps(UserData.nClasses).Maps(NewOrder,:).*repmat(NewOrderSign,1,size(UserData.AllMaps(UserData.nClasses).Maps,2));
        UserData.AllMaps(UserData.nClasses).SortMode = 'manual';
        UserData.AllMaps(UserData.nClasses).SortedBy = 'user';
        UserData.wasSorted = true;
        set(fh,'UserData',UserData);
        PlotMSMaps(obj,event,fh);
        
    else
    
        choice = '';
    
        for i = UserData.ClustPar.MinClasses:UserData.ClustPar.MaxClasses
            choice = [choice sprintf('%i Classes|',i)];
        end

        choice(end) = [];
        idx = 1;
        for i = 1:UserData.ClustPar.MaxClasses - UserData.ClustPar.MinClasses + 1
            OrderText{i} = sprintf('%i ',1:UserData.ClustPar.MinClasses -1 + i);
        end
        
        res = inputgui( 'geometry', {[1 1] [3 1] 1 1 1}, 'geomvert', [3 1 1 1 1],  'uilist', { ...
                    { 'Style', 'text', 'string', 'Select model', 'fontweight', 'bold'  } ...
                    { 'style', 'listbox', 'string', choice, 'Value', idx, 'Callback',{@SortMapsSolutionChanged,fh,}, 'Tag','nClassesListBox'}...
                    { 'Style', 'text', 'string', 'Index of original position (negative to flip polarity)', 'fontweight', 'bold'  } ...
                    { 'style', 'edit', 'string', OrderText{idx}, 'UserData',OrderText, 'Tag','ManSortOrderText'}...
                    { 'style','pushbutton','string','Reorder clusters in selected model based on index','Callback',{@pushbutton_SingleSortCallback,fh,false}},...
                    { 'style','pushbutton','string','Reorder clusters in selected model based on template','Callback',{@pushbutton_TemplateSortCallback,fh}},...
                    { 'style','pushbutton','string','Reorder clusters in other models based on this model','Callback',{@pushbutton_SingleSortCallback,fh,true}}},...
                    'title','Reorder microstates');
        
        UserData.wasSorted = true;
        UserData = fh.UserData;
        set(fh,'UserData',UserData);
    end

end


function [NewOrder, NewOrderSign] = GetOrderFromString(txt,n)
    NewOrder = sscanf(txt,'%i');
    NewOrderSign = sign(NewOrder);
    NewOrder = abs(NewOrder);
    
   if numel(NewOrder) ~= n
        errordlg2('Invalid order given','Manually rearrange microstate class sequence');
        NewOrder = [];
        return
   end

    if numel(unique(NewOrder)) ~= n
        errordlg2('Invalid order given','Manually rearrange microstate class sequence');
        NewOrder = [];
        return
    end
    
    if any(unique(NewOrder) ~= unique(1:n)')
        errordlg2('Invalid order given','Manually rearrange microstate class sequence');
        NewOrder = [];
    end
end

function [TemplateNames, DisplayNames, sortOrder] = getTemplateNames()
    global MSTEMPLATE;
    TemplateNames = {MSTEMPLATE.setname};
    nClasses = arrayfun(@(x) MSTEMPLATE(x).msinfo.ClustPar.MinClasses, 1:numel(MSTEMPLATE));
    [nClasses, sortOrder] = sort(nClasses, 'ascend');
    TemplateNames = TemplateNames(sortOrder);
    nSubjects = arrayfun(@(x) MSTEMPLATE(x).msinfo.MetaData.nSubjects, sortOrder);
    nSubjects = arrayfun(@(x) sprintf('n=%i', x), nSubjects, 'UniformOutput', false);
    DisplayNames = strcat(string(nClasses), " maps - ", TemplateNames, " - ", nSubjects);
end

function TemplateSort(fh,MeanIndex,IgnorePolarity)
    global MSTEMPLATE;
    UserData = get(fh,'UserData');
    nClasses = UserData.ClassList.Value + UserData.ClustPar.MinClasses -1;

    if nargin < 2
        [~, DisplayNames, sortOrder] = getTemplateNames();
        MeanIndex = 1;
    
        res = inputgui('title','Sort microstate maps based on published template',...
            'geometry', {1 1 1}, 'geomvert', [1 4 1], 'uilist', { ...
            { 'Style', 'text', 'string', 'Name of mean', 'fontweight', 'bold'  } ...
            { 'Style', 'listbox', 'string', DisplayNames,'tag','MeanName','Value',MeanIndex} ...
            { 'Style', 'checkbox', 'string', 'No polarity','tag','Ignore_Polarity' ,'Value', IgnorePolarity }  ...
            });
     
        if isempty(res); return; end
        
        MeanIndex = sortOrder(res{1});
        IgnorePolarity = res{2};
    end

    HasTemplates = ~cellfun(@isempty,{MSTEMPLATE(MeanIndex).msinfo.MSMaps.Maps});
    TemplateClassesToUse = find(HasTemplates == true);

    % Delara 10/3/22 change: convert whichever maps have more
    % channels
    [LocalToGlobal, GlobalToLocal] = MakeResampleMatrices(UserData.chanlocs,MSTEMPLATE(MeanIndex).chanlocs);
    if numel(UserData.chanlocs) > numel(MSTEMPLATE(MeanIndex).chanlocs)
        MapsToSort(1,:,:) = UserData.AllMaps(nClasses).Maps * LocalToGlobal';
        TemplateMaps = MSTEMPLATE(MeanIndex).msinfo.MSMaps(TemplateClassesToUse).Maps;
    else
        MapsToSort(1,:,:) = UserData.AllMaps(nClasses).Maps;
        TemplateMaps = MSTEMPLATE(MeanIndex).msinfo.MSMaps(TemplateClassesToUse).Maps * GlobalToLocal';
    end
    
    [~,SortOrder, SpatialCorrelation, polarity] = ArrangeMapsBasedOnMean(MapsToSort, TemplateMaps, ~IgnorePolarity);
    %UserData.AllMaps(nClasses).Maps = squeeze(SortedMaps);
    UserData.AllMaps(nClasses).Maps = UserData.AllMaps(nClasses).Maps(SortOrder(SortOrder <= nClasses), :);
    UserData.AllMaps(nClasses).Maps = UserData.AllMaps(nClasses).Maps .* repmat(polarity',1,size(UserData.AllMaps(nClasses).Maps,2));
       
    [Labels,Colors] = UpdateMicrostateLabels(UserData.AllMaps(nClasses).Labels,MSTEMPLATE(MeanIndex).msinfo.MSMaps(TemplateClassesToUse).Labels,SortOrder,UserData.AllMaps(nClasses).ColorMap,MSTEMPLATE(MeanIndex).msinfo.MSMaps(TemplateClassesToUse).ColorMap);
    UserData.AllMaps(nClasses).Labels = Labels;
    UserData.AllMaps(nClasses).ColorMap = Colors;

    UserData.AllMaps(nClasses).ExpVar = UserData.AllMaps(nClasses).ExpVar(SortOrder(SortOrder <= nClasses));
    
    UserData.AllMaps(nClasses).SortedBy = MSTEMPLATE(MeanIndex).setname;
    UserData.AllMaps(nClasses).SortMode = "published template";
    UserData.AllMaps(nClasses).SpatialCorrelation = SpatialCorrelation;
    UserData.wasSorted = true;

    UserData.EEG.msinfo.MSMaps = UserData.AllMaps;
    fh.UserData = UserData;

end


function SingleSort(fh, DoThemAll)

    UserData = fh.UserData;
    
    for i = 1:(UserData.ClustPar.MaxClasses - UserData.ClustPar.MinClasses + 1)
        nClasses = UserData.ClustPar.MinClasses + i -1;
        
        for k = 1: nClasses
             UserData.Labels{nClasses,k} = get(UserData.TitleHandles{i,k},'String');
        end
    end
    
    nClasses = UserData.ClassList.Value + UserData.ClustPar.MinClasses -1;
    
    if DoThemAll == false
        [NewOrder, NewOrderSign] = GetOrderFromString(UserData.IdxEdit.String,nClasses);

        if isempty(NewOrder)
            return;
        end
    
        UserData.AllMaps(nClasses).Maps = UserData.AllMaps(nClasses).Maps(NewOrder,:).*repmat(NewOrderSign,1,size(UserData.AllMaps(nClasses).Maps,2));
        UserData.AllMaps(nClasses).Labels = UserData.AllMaps(nClasses).Labels(NewOrder);
        UserData.AllMaps(nClasses).ExpVar = UserData.AllMaps(nClasses).ExpVar(NewOrder);
        UserData.AllMaps(nClasses).SortMode = 'manual';
        UserData.AllMaps(nClasses).SortedBy = 'user';

    else
%         for i = UserData.ClustPar.MaxClasses:-1:UserData.ClustPar.MinClasses
%             
%             if i == nClasses
%                 continue
%             end
% 
%             if i < nClasses - 1
%                 templateClasses = i+1;
%             else
%                 templateClasses = nClasses;
%             end
%             [SortedMaps,SortOrder, SpatialCorrelation, polarity] = ArrangeMapsBasedOnMean(UserData.AllMaps(i).Maps, UserData.AllMaps(templateClasses).Maps,~UserData.IgnorePolarity.Value);
%             UserData.AllMaps(i).Maps = squeeze(SortedMaps) .* repmat(polarity',1,size(squeeze(SortedMaps),2));
% %            UserData.AllMaps(i).Maps = UserData.AllMaps(i).Maps(SortOrder(1:i,:), :);
% %            UserData.AllMaps(i).Maps = UserData.AllMaps(i).Maps .* repmat(polarity',1,size(UserData.AllMaps(i).Maps,2));
% 
%             [Labels,Colors] = UpdateMicrostateLabels(UserData.AllMaps(i).Labels,UserData.AllMaps(templateClasses).Labels,SortOrder,UserData.AllMaps(i).ColorMap,UserData.AllMaps(templateClasses).ColorMap);
%             UserData.AllMaps(i).Labels = Labels(1:i);
%             UserData.AllMaps(i).ColorMap = Colors(1:i,:);
%             UserData.AllMaps(i).ExpVar = UserData.AllMaps(i).ExpVar(SortOrder(SortOrder <= i));
% 
%             if i > nClasses+1
%                 [SortedMaps,SortOrder, SpatialCorrelation, polarity] = ArrangeMapsBasedOnMean(UserData.AllMaps(i).Maps((nClasses+1):end,:), UserData.AllMaps(i+1).Maps(nClasses+1:end,:),~UserData.IgnorePolarity.Value);
%                 UserData.AllMaps(i).Maps((nClasses+1):end,:) = squeeze(SortedMaps) .* repmat(polarity',1,size(squeeze(SortedMaps),2));
%                 [Labels,Colors] = UpdateMicrostateLabels(UserData.AllMaps(i).Labels(nClasses+1:end),UserData.AllMaps(i+1).Labels(nClasses+1:end),SortOrder,UserData.AllMaps(i).ColorMap(nClasses+1:end,:),UserData.AllMaps(i+1).ColorMap(nClasses+1:end,:));
%                 UserData.AllMaps(i).Maps((nClasses+1):end,:) = squeeze(SortedMaps) .* repmat(polarity',1,size(UserData.AllMaps(i).Maps,2));
%                 UserData.AllMaps(i).Labels((nClasses+1):end) = Labels;
%                 UserData.AllMaps(i).ColorMap((nClasses+1):end,:) = Colors;
%                 endExpVar = UserData.AllMaps(i).ExpVar((nClasses+1):end);
%                 UserData.AllMaps(i).ExpVar((nClasses+1):end) = endExpVar(SortOrder);
%             end
%             
%             UserData.AllMaps(i).SortMode = 'Template';
%             UserData.AllMaps(i).SpatialCorrelation = SpatialCorrelation;
%             UserData.AllMaps(i).SortedBy = sprintf("%s->This set (%i Classes)",UserData.AllMaps(nClasses).SortedBy,nClasses);
% 
%         end

        for i = UserData.ClustPar.MinClasses:UserData.ClustPar.MaxClasses
            
            if i == nClasses
                continue
            end
            [SortedMaps,SortOrder, SpatialCorrelation, polarity] = ArrangeMapsBasedOnMean(UserData.AllMaps(i).Maps, UserData.AllMaps(nClasses).Maps,~UserData.IgnorePolarity.Value);
            UserData.AllMaps(i).Maps = squeeze(SortedMaps) .* repmat(polarity',1,size(squeeze(SortedMaps),2));
%            UserData.AllMaps(i).Maps = UserData.AllMaps(i).Maps(SortOrder(1:i,:), :);
%            UserData.AllMaps(i).Maps = UserData.AllMaps(i).Maps .* repmat(polarity',1,size(UserData.AllMaps(i).Maps,2));

            [Labels,Colors] = UpdateMicrostateLabels(UserData.AllMaps(i).Labels,UserData.AllMaps(nClasses).Labels,SortOrder,UserData.AllMaps(i).ColorMap,UserData.AllMaps(nClasses).ColorMap);
            UserData.AllMaps(i).Labels = Labels(1:i);
            UserData.AllMaps(i).ColorMap = Colors(1:i,:);
            UserData.AllMaps(i).ExpVar = UserData.AllMaps(i).ExpVar(SortOrder(SortOrder <= i));

            if i > nClasses+1
                [SortedMaps,SortOrder, SpatialCorrelation, polarity] = ArrangeMapsBasedOnMean(UserData.AllMaps(i).Maps((nClasses+1):end,:), UserData.AllMaps(i-1).Maps(nClasses+1:end,:),~UserData.IgnorePolarity.Value);
                UserData.AllMaps(i).Maps((nClasses+1):end,:) = squeeze(SortedMaps) .* repmat(polarity',1,size(squeeze(SortedMaps),2));
                [Labels,Colors] = UpdateMicrostateLabels(UserData.AllMaps(i).Labels(nClasses+1:end),UserData.AllMaps(i-1).Labels(nClasses+1:end),SortOrder,UserData.AllMaps(i).ColorMap(nClasses+1:end,:),UserData.AllMaps(i-1).ColorMap(nClasses+1:end,:));
                UserData.AllMaps(i).Maps((nClasses+1):end,:) = squeeze(SortedMaps) .* repmat(polarity',1,size(UserData.AllMaps(i).Maps,2));
                UserData.AllMaps(i).Labels((nClasses+1):end) = Labels;
                UserData.AllMaps(i).ColorMap((nClasses+1):end,:) = Colors;
                endExpVar = UserData.AllMaps(i).ExpVar((nClasses+1):end);
                UserData.AllMaps(i).ExpVar((nClasses+1):end) = endExpVar(SortOrder);
            end
            
            UserData.AllMaps(i).SortMode = 'Template';
            UserData.AllMaps(i).SpatialCorrelation = SpatialCorrelation;
            UserData.AllMaps(i).SortedBy = sprintf("%s->This set (%i Classes)",UserData.AllMaps(nClasses).SortedBy,nClasses);

        end
    end
    UserData.wasSorted = true;

    set(fh,'UserData',UserData);    
    
end


function SortMapsSolutionChanged(src,event,fh)

    OrderGUI = findobj(src.Parent,'Tag','ManSortOrderText');
    OrderText = OrderGUI.UserData;
    OrderGUI.String = OrderText{src.Value};
end

function ShowDynamics(~, ~, TheEEG, SetIndex)
    pop_ShowIndMSDyn(TheEEG, SetIndex);
end


function [txt,tit] = GetInfoText(UserData,idx)
    nClasses = idx + UserData.ClustPar.MinClasses -1 ;

    tit = sprintf('Info for %i classes:',nClasses);

    AlgorithmTxt = {'k-means','AAHC'};
    PolarityText = {'considererd','ignored'};
    GFPText      = {'all data', 'GFP peaks only'};
    NormText     = {'not ', ''};
    
    if isinf(UserData.ClustPar.MaxMaps)
            MaxMapsText = 'all';
    else
            MaxMapsText = num2str(UserData.ClustPar.MaxMaps,'%i');
    end
    
    if ~isfield(UserData.ClustPar,'Normalize')
        UserData.ClustPar.Normalize = 1;
    end

    txt = { sprintf('Derived from: %s',UserData.setname) ...
            sprintf('Algorithm used: %s',AlgorithmTxt{UserData.ClustPar.UseAAHC+1})...
            sprintf('Polarity was %s',PolarityText{UserData.ClustPar.IgnorePolarity+1})...
            sprintf('EEG was %snormalized before clustering',NormText{UserData.ClustPar.Normalize+1})...
            sprintf('Extraction was based on %s',GFPText{UserData.ClustPar.GFPPeaks+1})...
            sprintf('Extraction was based on %s maps',MaxMapsText)...
            sprintf('Explained variance: %2.2f%%',UserData.AllMaps(nClasses).ExpVar * 100) ...
%            sprintf('Sorting was based  on %s ',UserData.AllMaps(UserData.nClasses).SortedBy)...
            };
    if isempty(UserData.AllMaps(nClasses).SortedBy)
        txt = [txt, 'Maps are unsorted'];
    else
        txt = [txt sprintf('Sort mode was %s ',UserData.AllMaps(nClasses).SortMode)];
        txt = [txt sprintf('Sorting was based  on %s ',UserData.AllMaps(nClasses).SortedBy)];
    end
            
    if ~isempty(UserData.Children)
        txt = [txt 'Children: ' UserData.Children];
    end

end


function MapInfo(~, ~, fh)
% ------------------------

    UserData = get(fh,'UserData');    

    choice = '';
    
    for i = UserData.ClustPar.MinClasses:UserData.ClustPar.MaxClasses
        choice = [choice sprintf('%i Classes|',i)];
    end

    choice(end) = [];
   
    if ~isnan(UserData.nClasses)
        idx = UserData.nClasses - UserData.ClustPar.MinClasses + 1;
    else
        idx = 1;
    end

    [InfoTxt,InfoTit] = GetInfoText(UserData,idx);

    
    res = inputgui( 'geometry', {[1 1] 1 1}, 'geomvert', [3 1 3],  'uilist', { ...
                { 'Style', 'text', 'string', 'Select model', 'fontweight', 'bold'  } ...
                { 'style', 'listbox', 'string', choice, 'Value', idx, 'Callback',{@MapInfoSolutionChanged,fh} 'Tag','nClassesListBox'}...
                { 'Style', 'text', 'string', InfoTit, 'fontweight', 'bold','Tag','MapInfoTitle'} ...
                { 'Style', 'text', 'string', InfoTxt, 'fontweight', 'normal','Tag','MapInfoTxt'}}, ...
                'title','Microstate info');


end


function MapInfoSolutionChanged(obj,event,fh)
    UserData = fh.UserData;
    TxtToChange = findobj(obj.Parent,'Tag','MapInfoTxt');
    TitToChange = findobj(obj.Parent,'Tag','MapInfoTitle');
    
    [txt,tit] = GetInfoText(UserData,event.Source.Value);

    TxtToChange.String = txt;
    TitToChange.String = tit;

end


function ChangeMSMaps(obj, event,i,fh)
% ------------------------------------
    ud = get(fh,'userdata');

    for k = 1: ud.nClasses
        ud.Labels{ud.nClasses,k} = get(ud.TitleHandles{k,1},'String');
    end
    
    ud.nClasses = ud.nClasses + i;

    if ud.nClasses < ud.ClustPar.MinClasses
        ud.nClasses = ud.ClustPar.MinClasses;
    end


    if ud.nClasses  > ud.ClustPar.MaxClasses
        ud.nClasses = ud.ClustPar.MaxClasses;
    end

    set(fh,'userdata',ud);
    PlotMSMaps(obj,event,fh);
end

function EditMSLabel(obj,~,i,j)
    set(obj,'Editing','on');
    fh = get(get(get(obj,'Parent'),'Parent'), 'Parent');
    ud = get(fh,'UserData');
    ud.LabelEdited(i,j) = true;
    set(fh,'UserData',ud);
end

function ClearMaps(fh)

    UserData = get(fh,'UserData');
    set(0,'CurrentFigure',fh);


    if ~isnan(UserData.nClasses)
        sp_x = ceil(sqrt(UserData.nClasses));
        sp_y = ceil(UserData.nClasses / sp_x);
    else
        sp_x = UserData.ClustPar.MaxClasses;
        sp_y = UserData.ClustPar.MaxClasses - UserData.ClustPar.MinClasses + 1;
    end
    for m = 1:sp_x*sp_y
        h = subplot(sp_y,sp_x,m);
        cla(h);
        set(h, 'Visible','off');
    end
    if UserData.Edit
        for y_pos=1:sp_y
            for x_pos=1:UserData.ClustPar.MinClasses + y_pos - 1
                delete(UserData.ExpVarLabels{y_pos,x_pos});
            end
        end
    end
end

function StoreLabels(fh)
    sp_y = fh.UserData.ClustPar.MaxClasses - fh.UserData.ClustPar.MinClasses + 1;

    for y_pos = 1:sp_y
        for x_pos = 1:fh.UserData.ClustPar.MinClasses + y_pos - 1
            fh.UserData.AllMaps(y_pos + fh.UserData.ClustPar.MinClasses-1).Labels(x_pos) = fh.UserData.TitleHandles{y_pos,x_pos}.String;
        end
    end

end


function PlotMSMaps(~, ~,fh)
% --------------------------
    UserData = get(fh,'UserData');
    set(0,'CurrentFigure',fh);  % use this instead of figure(fh) so the figure doesn't have to show up

    ClearMaps(fh);

    X = cell2mat({UserData.chanlocs.X});
    Y = cell2mat({UserData.chanlocs.Y});
    Z = cell2mat({UserData.chanlocs.Z});
    
%    Montage = UserData.chanlocs;
%    QMap = dspMapClass(Montage);
%    HelperData = QMap.GetQuickMontage();
    
%    disp('1');
%    toc()
    if ~isnan(UserData.nClasses)
        n_x = ceil(sqrt(UserData.nClasses));
        n_y = ceil(UserData.nClasses / n_x);
    
        for m = 1:UserData.nClasses
            h = subplot(n_y,n_x,m,'Parent',UserData.MapPanel);
            h.Toolbar.Visible = 'off';
            Background = UserData.AllMaps(UserData.nClasses).ColorMap(m,:);
%            dspMapClass(Montage,'HelperData',HelperData,'Map',double(UserData.AllMaps(UserData.nClasses).Maps(m,:)'));
%            toc()
            dspCMap(double(UserData.AllMaps(UserData.nClasses).Maps(m,:)),[X; Y;Z],'NoScale','Resolution',10,'Background',Background,'ShowNose',15);
        
            UserData.TitleHandles{m,1} = title(UserData.AllMaps(UserData.nClasses).Labels{m},'FontSize',10,'Interpreter','none');
        
            if UserData.Edit == true
                set(UserData.TitleHandles{m,1},'ButtonDownFcn',{@EditMSLabel,UserData.nClasses,m});
            end
        end
    
        if UserData.nClasses == UserData.ClustPar.MinClasses
            set(UserData.MinusButton,'enable','off');
        else
            set(UserData.MinusButton,'enable','on');
        end

        if UserData.nClasses == UserData.ClustPar.MaxClasses
            set(UserData.PlusButton,'enable','off');
        else
            set(UserData.PlusButton,'enable','on');
        end
    else
        n_x = UserData.ClustPar.MaxClasses;
        n_y = UserData.ClustPar.MaxClasses - UserData.ClustPar.MinClasses + 1;

        Spacing_x = 0.01;
        if UserData.Edit
            Spacing_y = 0.08;
            dx = (.94+Spacing_x)/n_x;
            dy = (.88+Spacing_y)/n_y;
            x_start = .07;
            y_start = .05;
        else
            Spacing_y = 0.05;
            dx = (.98+Spacing_x)/n_x;
            dy = (.93+Spacing_y)/n_y;
            x_start = .01;
            y_start = .01;
        end

        for y_pos = 1:n_y
            if UserData.Edit
                ExpVar = sum(UserData.AllMaps(y_pos + UserData.ClustPar.MinClasses-1).ExpVar);
                ExpVarStr = sprintf('%2.2f%%', ExpVar*100);
                uicontrol('Style', 'text', 'String', ExpVarStr, 'Units', 'normalized', 'Position', ...
                    [.01, y_start + (n_y-y_pos)*dy + (dy-Spacing_y)/3, .07, .04], 'FontSize', 10, ...
                    'Parent', UserData.MapPanel);
            end
            for x_pos = 1:UserData.ClustPar.MinClasses + y_pos - 1

                h = subplot('Position',[x_start+(x_pos-1)*dx,y_start+(n_y-y_pos)*dy,dx-Spacing_x,dy-Spacing_y],'Parent',UserData.MapPanel);

%                h = subplot(sp_y,sp_x,(y_pos-1) * sp_x + x_pos,'Parent',UserData.MapPanel);
                Background = UserData.AllMaps(y_pos + UserData.ClustPar.MinClasses-1).ColorMap(x_pos,:);
%                dspMapClass(Montage,'HelperData',HelperData,'Map',double(UserData.AllMaps(y_pos + UserData.ClustPar.MinClasses-1).Maps(x_pos,:))');
%                toc
%                dummy = UserData.AllMaps(y_pos + UserData.ClustPar.MinClasses-1).Maps(x_pos,:)
                dspCMap(double(UserData.AllMaps(y_pos + UserData.ClustPar.MinClasses-1).Maps(x_pos,:)),[X; Y;Z],'NoScale','Resolution',2,'Background',Background,'ShowNose',15);
                if UserData.visible  % drawnow when figure is hidden will sometimes create separate figures, so only do this when visible
                    drawnow
                end
                UserData.TitleHandles{y_pos,x_pos} = title(UserData.AllMaps(y_pos + UserData.ClustPar.MinClasses-1).Labels(x_pos),'FontSize',10,'Interpreter','none');
                if UserData.Edit == true
                    set(UserData.TitleHandles{y_pos,x_pos},'ButtonDownFcn',{@EditMSLabel,y_pos + UserData.ClustPar.MinClasses-1,x_pos});
                end
                if UserData.Edit
                    IndExpVar = UserData.AllMaps(y_pos + UserData.ClustPar.MinClasses-1).ExpVar(x_pos);
                    IndExpVarStr = sprintf('%2.2f%%', IndExpVar*100);
                    UserData.ExpVarLabels{y_pos, x_pos} = uicontrol('Style', 'text', 'String', IndExpVarStr, 'Units', 'normalized', 'Position', ...
                        [x_start+(x_pos-1)*dx, y_start+(n_y-y_pos)*dy - .04, dx-Spacing_x, .04], 'FontSize', 8, ...
                        'Parent', UserData.MapPanel);
                end
                h.Toolbar.Visible = 'off';
                h.PickableParts = 'all';
                set(h,'Color',Background);
            end
        end
    end
        
        
    set(fh,'UserData',UserData);  

end

function isEmpty = isEmptySet(in)
    isEmpty = all(cellfun(@(x) isempty(in.(x)), fieldnames(in)));
end

function hasDyn = isDynamicsSet(in)
    hasDyn = false;

    % check if set includes msinfo
    if ~isfield(in,'msinfo')
        return;
    end
    
    % check if set is a dynamics set
    if ~isfield(in.msinfo, 'DynamicsInfo')
        return;
    else
        hasDyn = true;
    end
end

function hasMS = hasMicrostates(in)
    hasMS = false;

    % check if set includes msinfo
    if ~isfield(in,'msinfo')
        return;
    end
    
    % check if msinfo is empty
    if isempty(in.msinfo)
        return;
    else
        hasMS = true;
    end
end

>>>>>>> c204ab03
<|MERGE_RESOLUTION|>--- conflicted
+++ resolved
@@ -1,4 +1,3 @@
-<<<<<<< HEAD
 %% UPDATE DOCUMENTATION TO REFLECT KEY, VALUE PARAMETERS
 %
 % pop_ShowIndMSMaps() - Display microstate maps
@@ -920,1021 +919,4 @@
     else
         hasMS = true;
     end
-end
-
-
-=======
-%% UPDATE DOCUMENTATION TO REFLECT KEY, VALUE PARAMETERS
-%
-% pop_ShowIndMSMaps() - Display microstate maps
-%
-% Usage:
-%   >> [AllEEG,TheEEG,com] = pop_ShowIndMSMaps(TheEEG,nclasses, DoEdit, AllEEG)
-%
-% Inputs:
-%   "TheEEG"    - The EEG whose microstate maps are to be shown.
-%   "nclasses"  - Number of microstate classes to be shown.
-%   "DoEdit"    - True if you want edit the microstate map sequence,
-%                 otherwise false. If true, the window goes modal, and the
-%                 AllEEG and EEG structures are updated when clicking the
-%                 close button. Otherwise, the window immediately returns
-%                 and the AllEEG and EEG structures remain unchanged.
-%                 Editing will not only change the order of the maps, but
-%                 also attempt to clear the sorting information in
-%                 microstate maps that were previously sorted on the edited
-%                 templates, and issue warnings if this fails.
-%
-%   "AllEEG"    - AllEEG structure with all the EEGs (only necessary when editing)
-%
-% Output:
-%
-%   "AllEEG" 
-%   -> AllEEG structure with all the updated EEG, if editing was done
-%
-%   "com"
-%   -> Command necessary to replicate the computation
-%
-% Author: Thomas Koenig, University of Bern, Switzerland, 2016
-%
-% Copyright (C) 2016 Thomas Koenig, University of Bern, Switzerland, 2016
-% thomas.koenig@puk.unibe.ch
-%
-% This program is free software; you can redistribute it and/or modify
-% it under the terms of the GNU General Public License as published by
-% the Free Software Foundation; either version 2 of the License, or
-% (at your option) any later version.
-%
-% This program is distributed in the hope that it will be useful,
-% but WITHOUT ANY WARRANTY; without even the implied warranty of
-% MERCHANTABILITY or FITNESS FOR A PARTICULAR PURPOSE.  See the
-% GNU General Public License for more details.
-%
-% You should have received a copy of the GNU General Public License
-% along with this program; if not, write to the Free Software
-% Foundation, Inc., 59 Temple Place, Suite 330, Boston, MA  02111-1307  USA
-%
-function [AllEEG, TheEEG, com, FigureHandle] = pop_ShowIndMSMaps(AllEEG, varargin)
-    % controls whether to show plot
-    visible = true;
-
-    %% Set defaults for outputs
-    com = '';
-    global MSTEMPLATE;
-    global EEG;
-    TheEEG = EEG;
-
-    %% Parse inputs and perform initial validation
-    p = inputParser;
-    funcName = 'pop_ShowIndMSMaps';
-    p.FunctionName = funcName;
-    p.StructExpand = false;
-
-    addRequired(p, 'AllEEG',  @(x) validateattributes(x, {'struct'}, {}));
-    addOptional(p, 'SelectedSets', [], @(x) validateattributes(x, {'numeric'}, {'integer', 'positive', 'vector', '<=', numel(AllEEG)}));    
-    addParameter(p, 'Edit', false, @(x) validateattributes(x, {'logical', 'numeric'}, {'binary', 'scalar'}));
-    addParameter(p, 'nclasses', NaN, @(x) validateattributes(x, {'numeric'}, {'integer', 'positive', 'scalar'}));       % for old plotting version
-    parse(p, AllEEG, varargin{:});
-
-    AllEEG = p.Results.AllEEG;
-    SelectedSets = p.Results.SelectedSets;
-    Edit = p.Results.Edit;
-    nclasses = p.Results.nclasses;
-
-    %% SelectedSets validation
-    if numel(SelectedSets) > 1 && Edit
-        errordlg2('Editing microstate maps is only supported for one dataset at a time.', ...
-            'Plot microstate maps error');
-        return;
-    end
-
-    % Make sure there are valid sets for editing/plotting
-    HasMS = arrayfun(@(x) hasMicrostates(AllEEG(x)), 1:numel(AllEEG));
-    HasDyn = arrayfun(@(x) isDynamicsSet(AllEEG(x)), 1:numel(AllEEG));
-    isEmpty = arrayfun(@(x) isEmptySet(AllEEG(x)), 1:numel(AllEEG));
-    AvailableSets = find(and(and(~isEmpty, ~HasDyn), HasMS));
-    
-    if isempty(AvailableSets)
-        errordlg2(['No valid sets for plotting found.'], 'Plot microstate maps error');
-        return;
-    end
-
-    % If the user has provided sets, check their validity
-    if ~isempty(SelectedSets)
-        % Check for empty sets, dynamics sets, or any sets without
-        % microstate maps
-        SelectedSets = unique(SelectedSets);
-        isValid = ismember(SelectedSets, AvailableSets);
-        if any(~isValid) && ~Edit
-            invalidSetsTxt = sprintf('%i, ', SelectedSets(~isValid));
-            invalidSetsTxt = invalidSetsTxt(1:end-2);
-            errorMessage = ['The following sets are invalid: ' invalidSetsTxt ...
-                '. Make sure you have not selected empty sets, dynamics sets, or sets ' ...
-                'without microstate maps.'];
-            errordlg2(errorMessage, 'Plot microstate maps error');
-            return;
-        end
-    end
-
-    % Otherwise, prompt user to provide sets    
-    if isempty(SelectedSets) || (any(~isValid) && Edit)
-        global CURRENTSET;
-        defaultSets = find(ismember(AvailableSets, CURRENTSET));
-        if isempty(defaultSets);    defaultSets = 1;    end        
-        AvailableSetnames = {AllEEG(AvailableSets).setname};
-        if Edit
-            [res,~,~,outstruct] = inputgui('geometry', [1 1], 'geomvert', [1 4], 'uilist', ...
-                {{ 'Style', 'text'    , 'string', 'Choose set for editing'} ...
-                { 'Style', 'listbox' , 'string', AvailableSetnames, 'tag', SelectedSets }}, ...
-                'title', 'Edit and sort microstate maps');
-        else
-            [res,~,~,outstruct] = inputgui('geometry', [1 1 1 1], 'geomvert', [1 1 1 4], 'uilist', ...
-                {{ 'Style', 'text'    , 'string', 'Choose sets for plotting'} ...
-                { 'Style', 'text'    , 'string', 'Use ctrlshift for multiple selection'} ...
-                { 'Style', 'text'    , 'string', 'If multiple are chosen, a window will be opened for each'} ...
-                { 'Style', 'listbox' , 'string', AvailableSetnames, 'Min', 0, 'Max', 2,'Value', defaultSets, 'tag','SelectedSets'}}, ...
-                'title', 'Plot microstate maps');
-        end
-
-        if isempty(res);    return; end
-
-        SelectedSets = outstruct.SelectedSets;
-    end
-
-    TheEEG = AllEEG(SelectedSets);
-
-    for i=1:numel(TheEEG)
-
-        ud.EEG = TheEEG(i);
-    
-        ud.visible = visible;
-    
-        ud.AllMaps   = TheEEG(i).msinfo.MSMaps;
-        ud.chanlocs  = TheEEG(i).chanlocs;
-        ud.setname   = TheEEG(i).setname;
-        ud.ClustPar  = TheEEG(i).msinfo.ClustPar;
-        ud.wasSorted = false;
-        if isfield(TheEEG(i).msinfo,'Children')
-            ud.Children = TheEEG(i).msinfo.Children;
-        else
-            ud.Children = [];
-        end
-    
-        if isempty(nclasses)
-            nclasses = ud.ClustPar.MinClasses;
-        end
-    
-        ud.nClasses = nclasses;
-
-        if Edit == true;  eTxt = 'on';
-        else
-                          eTxt = 'off';
-        end
-    
-        ud.Edit = Edit;
-        ud.LabelEdited = false(ud.ClustPar.MaxClasses,ud.ClustPar.MaxClasses);
-        
-        ud.TitleHandles = cell(ud.ClustPar.MaxClasses,1);
-        for j = ud.ClustPar.MinClasses:ud.ClustPar.MaxClasses
-    
-            if isfield(ud.AllMaps(j),'Labels')
-                if ~isempty(ud.AllMaps(j).Labels)
-                    continue
-                end
-            end
-    
-            % Fill in generic labels if dataset does not have them
-            for k = 1:j
-                ud.AllMaps(j).Labels{k} = sprintf('MS_%i.%i',j,k);
-            end
-            ud.Labels(j,1:j) = ud.AllMaps(j).Labels(1:j);
-        end
-    
-        AvailableClassesText = sprintf('%i Classes|', ud.ClustPar.MinClasses:ud.ClustPar.MaxClasses);
-        AvailableClassesText(end) = [];
-         
-        if ~isnan(ud.nClasses)
-            ud.MapPanel    = uipanel(fig_h,'Position',[0.05 0.25 0.9 0.75],'BorderType','Line');
-            ud.ButtonPanel = uibuttongroup(fig_h,'Position',[0.05 0.05 0.44 0.24],'BorderType','Line');
-            ud.MinusButton = uicontrol('Style', 'pushbutton', 'String', 'Less'      , 'Units','Normalized','Position'  , [0.05 0.05 0.15 0.05], 'Callback', {@ChangeMSMaps,-1,fig_h});
-            ud.PlusButton  = uicontrol('Style', 'pushbutton', 'String', 'More'      , 'Units','Normalized','Position'  , [0.20 0.05 0.15 0.05], 'Callback', {@ChangeMSMaps, 1,fig_h});
-            ud.ShowDyn     = uicontrol('Style', 'pushbutton', 'String', 'Dynamics'  , 'Units','Normalized','Position'  , [0.35 0.05 0.15 0.05], 'Callback', {@ShowDynamics, TheEEG, i});
-            ud.Info        = uicontrol('Style', 'pushbutton', 'String', 'Info'      , 'Units','Normalized','Position'  , [0.50 0.05 0.15 0.05], 'Callback', {@MapInfo     , fig_h});
-            ud.Sort        = uicontrol('Style', 'pushbutton', 'String', 'Sort'      , 'Units','Normalized','Position'  , [0.65 0.05 0.15 0.05], 'Callback', {@ManSort     , fig_h}, 'Enable',eTxt);
-            ud.Done        = uicontrol('Style', 'pushbutton', 'String', 'Close'     , 'Units','Normalized','Position'  , [0.80 0.05 0.15 0.05], 'Callback', {@ShowIndMSMapsClose,fig_h});
-        else
-            if Edit
-                fig_h = figure('WindowStyle', 'modal', 'Units', 'normalized', 'Position', [0.2 0.1 0.6 0.8]);
-                if ~visible
-                    fig_h.Visible = 'off';
-                end
-                if isfield(TheEEG(i).msinfo, 'children')
-                    DynEnable = 'off';
-                else
-                    DynEnable = 'on';
-                end
-                warning('off', 'MATLAB:hg:uicontrol:StringMustBeNonEmpty');
-                ud.MapPanel    = uipanel(fig_h,'Position',[0.02 0.3 0.96 0.67],'BorderType','Line');
-                ud.ButtonPanel = uibuttongroup(fig_h,'Position',[0.71 0.02 0.28 0.27],'BorderType','Line','Title','Explore');
-
-                ud.Info        = uicontrol('Style', 'pushbutton','String', 'Info'    , 'Units','Normalized','Position'  , [0.05  0.7 0.9 0.20], 'Parent', ud.ButtonPanel , 'Callback', {@MapInfo     , fig_h});                
-                ud.ShowDyn     = uicontrol('Style', 'pushbutton','String', 'Dynamics', 'Units','Normalized','Position'  , [0.05  0.5 0.9 0.20], 'Parent', ud.ButtonPanel ,'Callback', {@ShowDynamics, TheEEG, i}, 'Enable', DynEnable);
-                ud.Compare     = uicontrol('Style', 'pushbutton', 'String', 'Compare', 'Units','Normalized','Position'  , [0.05  0.3 0.9 0.20], 'Parent', ud.ButtonPanel , ...
-                    'Callback', {@CompareCallback, fig_h}, 'Enable',eTxt);
-                ud.Done        = uicontrol('Style', 'pushbutton', 'String', 'Close'  , 'Units','Normalized','Position'  , [0.05  0.1 0.9 0.20], 'Parent', ud.ButtonPanel , 'Callback', {@ShowIndMSMapsClose,fig_h});
-        
-                ud.SelPanel    = uibuttongroup(fig_h,'Position',[0.02 0.02 0.68 0.27],'BorderType','Line','Title','Sort');
-        
-                uicontrol('Style','Text','String','Select solution','Units','Normalized','Position'                              , [0.01  0.89 0.26 0.10], 'Parent', ud.SelPanel)
-                ud.ClassList   = uicontrol('Style', 'listbox'  ,'String', AvailableClassesText, 'Units','Normalized','Position'  , [0.01  0.05 0.26 0.80], 'Parent', ud.SelPanel,'Callback',{@ActionChangedCallback,fig_h});
-                        
-                Actions = {'1) Reorder clusters in selected solution based on index','2) Reorder clusters in selected solution based on template','3) Use selected solution to reorder all other solutions','4) First 2), then 3)'};
-                uicontrol('Style','Text','String','Choose the sorting procedure','Units','Normalized','Position'    , [0.3  0.87 0.68 0.12], 'Parent', ud.SelPanel)
-                ud.ActChoice   = uicontrol('Style', 'popupmenu','String', Actions, 'Units','Normalized','Position'  , [0.3  0.70 0.68 0.15], 'Parent', ud.SelPanel,'Callback',{@ActionChangedCallback,fig_h});
-        
-                ud.IdxTxt      = uicontrol('Style','Text','String','Sort Index','Units','Normalized','Position'     , [0.3 0.51 0.2  0.12], 'Parent', ud.SelPanel);
-                ud.IdxEdit     = uicontrol('Style', 'edit'  ,'String', "", 'Units','Normalized','Position'          , [0.5 0.51 0.48 0.15], 'Parent', ud.SelPanel,'Enable','inactive');
-                ud.SelTemplate = uicontrol('Style', 'popupmenu'  ,'String', "", 'Units','Normalized','Position'     , [0.5 0.51 0.48 0.15], 'Parent', ud.SelPanel,'Enable','inactive', 'Visible', 'off');
-                ud.IgnorePolarity  = uicontrol('Style', 'checkbox'   ,'String', "Ignore Polarity", 'Units','Normalized','Position', [0.3 0.34 0.48 0.12], 'Parent', ud.SelPanel,'Value',true, 'Visible', 'off');
-        
-                ud.GoButton    = uicontrol('Style', 'pushbutton', 'String', 'Sort now'  , 'Units','Normalized','Position'  , [0.3 0.1 0.68 0.20], 'Parent', ud.SelPanel , 'Callback', {@SortThingsOut,fig_h});
-
-                n_x = ud.ClustPar.MaxClasses;
-                n_y = ud.ClustPar.MaxClasses - ud.ClustPar.MinClasses + 1;
-                ud.ExpVarLabels = cell(n_y, n_x);
-            else
-                fig_h = figure;
-                if ~visible
-                    fig_h.Visible = 'off';
-                end
-                ud.MapPanel = uipanel(fig_h, 'Position', [0 0 1 1], 'BorderType', 'none');
-            end    
-        end
-        set(fig_h,'userdata',ud);    
-        fig_h.CloseRequestFcn = {@ShowIndMSMapsClose};
-            
-        PlotMSMaps([],[],fig_h);
-        
-        set(fig_h,'Name', ['Microstate maps of ' TheEEG(i).setname],'NumberTitle','off');
-    end
-
-    if ~isnan(nclasses)
-        com = sprintf('[ALLEEG EEG com] = pop_ShowIndMSMaps(%s, %s, ''nclasses'', %i)', inputname(1), mat2str(SelectedSets), nclasses);
-    else
-        com = sprintf('[ALLEEG EEG com] = pop_ShowIndMSMaps(%s, %s, ''Edit'', %i)', inputname(1), mat2str(SelectedSets), Edit);
-    end
-    
-    if Edit
-        ActionChangedCallback([],[],fig_h);
-        uiwait(fig_h);
-        if ~isvalid(fig_h)
-            return
-        end
-        
-        ud = get(fig_h,'Userdata');
-        StoreLabels(fig_h);
-        
-        delete(fig_h);
-
-        if any(ud.LabelEdited(:))
-            ud.wasSorted = true;
-        end
-        
-        if ud.wasSorted == true
-            ButtonName = questdlg2('Update dataset and try to clear depending sorting?', 'Microstate template edit', 'Yes', 'No', 'Yes');
-            switch ButtonName
-                case 'Yes'
-                    dummy = ud.AllMaps(5)
-                    TheEEG.msinfo.MSMaps = ud.AllMaps;
-                                        
-                    TheEEG.saved = 'no';
-                    if isfield(TheEEG.msinfo,'children')
-                        AllEEG = ClearDataSortedByParent(AllEEG,TheEEG.msinfo.children);
-                    end
-                case 'No'
-                    disp('Changes abandoned');
-            end
-        end
-    end
-end
-
-function ShowIndMSMapsClose(obj,event,fh)
-    if strcmp(obj.Type,'uicontrol')
-        ud = fh.UserData;
-    else
-        ud = obj.UserData;
-    end
-    
-    if isfield(ud,"CompFigHandle")
-        if isvalid(ud.CompFigHandle)
-            close(ud.CompFigHandle);
-        end
-    end
-
-    
-    if ud.Edit == true
-        uiresume(gcf);
-    else
-        delete(gcf);
-    end
-
-end
-
-function CompareCallback(obj, event, fh)
-    global guiOpts;
-
-    SelectedEEG = fh.UserData.EEG;
-
-    MinClasses = SelectedEEG.msinfo.ClustPar.MinClasses;
-    MaxClasses = SelectedEEG.msinfo.ClustPar.MaxClasses;
-
-    % First check if any solutions remain unsorted
-    yesPressed = false;
-    SortModes = {SelectedEEG.msinfo.MSMaps(MinClasses:MaxClasses).SortMode};
-    if any(strcmp(SortModes, 'none')) && guiOpts.showCompWarning1
-        warningMessage = ['Some cluster solutions remain unsorted. Would you like to sort' ...
-            ' all solutions according to the same template before proceeding?'];
-        [yesPressed, noPressed, boxChecked] = warningDialog(warningMessage, 'Compare microstate maps warning');
-        if boxChecked;  guiOpts.showCombWarning1 = false;   end
-        if yesPressed
-            [SelectedEEG, ~, com] = pop_SortMSTemplates(SelectedEEG, 1, 'ClassRange', MinClasses:MaxClasses);
-            if isempty(com);    return; end
-        elseif ~noPressed
-            return;
-        end
-    end
-
-    % Then check if there is inconsistency in sorting across solutions
-    SortedBy = {SelectedEEG.msinfo.MSMaps(MinClasses:MaxClasses).SortedBy};
-    emptyIdx = cellfun(@isempty, SortedBy);
-    SortedBy(emptyIdx) = [];
-    if ~yesPressed && numel(unique(SortedBy)) > 1 && guiOpts.showCompWarning2
-        warningMessage = ['Sorting information differs across cluster solutions. Would you like ' ...
-            'to resort all solutions according to the same template before proceeding?'];
-        [yesPressed, noPressed, boxChecked] = warningDialog(warningMessage, 'Compare microstate maps warning');
-        if boxChecked;  guiOpts.showCompWarning2 = false;   end
-        if yesPressed
-            [SelectedEEG, ~, com] = pop_SortMSTemplates(SelectedEEG, 1, 'ClassRange', MinClasses:MaxClasses);
-            if isempty(com);    return; end
-        elseif ~noPressed
-            return;
-        end
-    end
-
-    if yesPressed
-        fh.UserData.AllMaps = SelectedEEG.msinfo.MSMaps;
-        PlotMSMaps([], [], fh);
-    end
-
-    CompareMicrostateSolutions(SelectedEEG, 0, 'none', fh);
-end
-
-function SortThingsOut(obj,event,fh)
-    UserData = fh.UserData;
-    StoreLabels(fh);
-    [~, ~, sortOrder] = getTemplateNames();
-    switch(UserData.ActChoice.Value)
-        case 1
-            SingleSort(fh,false);
-            nClasses = UserData.ClassList.Value + UserData.ClustPar.MinClasses -1;
-            UserData.IdxEdit.String = sprintf('%i ',1:nClasses);
-
-        case 2
-            TemplateSort(fh,sortOrder(UserData.SelTemplate.Value),UserData.IgnorePolarity.Value);
-
-        case 3
-            SingleSort(fh,true);
-
-        case 4
-            TemplateSort(fh,sortOrder(UserData.SelTemplate.Value),UserData.IgnorePolarity.Value);
-            SingleSort(fh,true);
-    end
-    ClearMaps(fh);
-
-    PlotMSMaps([],[],fh);
-
-end
-
-
-function ActionChangedCallback(obj,event,fh)
-    UserData = fh.UserData;
-    nClasses = UserData.ClassList.Value + UserData.ClustPar.MinClasses -1;
-    switch(UserData.ActChoice.Value)
-        case 1
-            UserData.IdxEdit.Visible = 'on';
-            UserData.IdxEdit.Enable = 'on';
-            UserData.IdxEdit.String = sprintf('%i ',1:nClasses);
-            UserData.IdxTxt.Visible = 'on';
-            UserData.IdxTxt.String = 'Sort Index';
-            UserData.SelTemplate.Visible = 'off';
-            UserData.IgnorePolarity.Visible = 'off';
-            UserData.IgnorePolarity.Enable = 'inactive';
-            
-        case {2,4}
-            UserData.IdxEdit.Visible = 'off';
-            UserData.IdxEdit.Enable = 'inactive';
-            UserData.IdxEdit.String = '';
-            UserData.IdxTxt.Visible = 'on';
-            UserData.IdxTxt.String = 'Template';
-            UserData.SelTemplate.Visible = 'on';
-            UserData.SelTemplate.Enable = 'on';
-            UserData.IgnorePolarity.Visible = 'on';
-            UserData.IgnorePolarity.Enable = 'on';
-
-            [~, DisplayNames] = getTemplateNames();
-            UserData.SelTemplate.String = DisplayNames;
-        
-        case 3
-            UserData.IdxEdit.Visible = 'off';
-            UserData.IdxEdit.Enable = 'inactive';
-            UserData.IdxEdit.String = '';
-            UserData.IdxTxt.Visible = 'off';
-            UserData.IdxTxt.String = 'Template';
-            UserData.SelTemplate.Visible = 'off';
-            UserData.SelTemplate.Enable = 'off';
-            UserData.IgnorePolarity.Visible = 'on';
-            UserData.IgnorePolarity.Enable  = 'on';
-
-            [~, DisplayNames] = getTemplateNames();
-            UserData.SelTemplate.String = DisplayNames;                
-    end
-end
-
-function ManSort(obj, event,fh)
-
-    UserData = get(fh,'UserData');
-    UserData.Sort.Enable = 'off';
-    UserData.Done.Enable = 'off';
-    if ~isnan(UserData.nClasses)
-        
-        res = inputgui( 'geometry', {[3 1]}, 'geomvert', 1,  'uilist', { ...
-                     { 'Style', 'text', 'string', 'Index of original position (negative to flip polarity)', 'fontweight', 'bold'  } ...
-                     { 'style', 'edit', 'string', sprintf('%i ',1:UserData.nClasses) } },'title','Reorder microstates');
-        
-        if isempty(res)
-            UserData.Sort.Enable = 'on';
-            UserData.Done.Enable = 'on';
-            return
-        end
-
-        [NewOrder, NewOrderSign] = GetOrderFromString(res{1},UserData.nClasses);
-        
-        if isempty(NewOrder)
-            UserData.Sort.Enable = 'on';
-            UserData.Done.Enable = 'on';
-            return;
-        end
-            
-        UserData.AllMaps(UserData.nClasses).Maps = UserData.AllMaps(UserData.nClasses).Maps(NewOrder,:).*repmat(NewOrderSign,1,size(UserData.AllMaps(UserData.nClasses).Maps,2));
-        UserData.AllMaps(UserData.nClasses).SortMode = 'manual';
-        UserData.AllMaps(UserData.nClasses).SortedBy = 'user';
-        UserData.wasSorted = true;
-        set(fh,'UserData',UserData);
-        PlotMSMaps(obj,event,fh);
-        
-    else
-    
-        choice = '';
-    
-        for i = UserData.ClustPar.MinClasses:UserData.ClustPar.MaxClasses
-            choice = [choice sprintf('%i Classes|',i)];
-        end
-
-        choice(end) = [];
-        idx = 1;
-        for i = 1:UserData.ClustPar.MaxClasses - UserData.ClustPar.MinClasses + 1
-            OrderText{i} = sprintf('%i ',1:UserData.ClustPar.MinClasses -1 + i);
-        end
-        
-        res = inputgui( 'geometry', {[1 1] [3 1] 1 1 1}, 'geomvert', [3 1 1 1 1],  'uilist', { ...
-                    { 'Style', 'text', 'string', 'Select model', 'fontweight', 'bold'  } ...
-                    { 'style', 'listbox', 'string', choice, 'Value', idx, 'Callback',{@SortMapsSolutionChanged,fh,}, 'Tag','nClassesListBox'}...
-                    { 'Style', 'text', 'string', 'Index of original position (negative to flip polarity)', 'fontweight', 'bold'  } ...
-                    { 'style', 'edit', 'string', OrderText{idx}, 'UserData',OrderText, 'Tag','ManSortOrderText'}...
-                    { 'style','pushbutton','string','Reorder clusters in selected model based on index','Callback',{@pushbutton_SingleSortCallback,fh,false}},...
-                    { 'style','pushbutton','string','Reorder clusters in selected model based on template','Callback',{@pushbutton_TemplateSortCallback,fh}},...
-                    { 'style','pushbutton','string','Reorder clusters in other models based on this model','Callback',{@pushbutton_SingleSortCallback,fh,true}}},...
-                    'title','Reorder microstates');
-        
-        UserData.wasSorted = true;
-        UserData = fh.UserData;
-        set(fh,'UserData',UserData);
-    end
-
-end
-
-
-function [NewOrder, NewOrderSign] = GetOrderFromString(txt,n)
-    NewOrder = sscanf(txt,'%i');
-    NewOrderSign = sign(NewOrder);
-    NewOrder = abs(NewOrder);
-    
-   if numel(NewOrder) ~= n
-        errordlg2('Invalid order given','Manually rearrange microstate class sequence');
-        NewOrder = [];
-        return
-   end
-
-    if numel(unique(NewOrder)) ~= n
-        errordlg2('Invalid order given','Manually rearrange microstate class sequence');
-        NewOrder = [];
-        return
-    end
-    
-    if any(unique(NewOrder) ~= unique(1:n)')
-        errordlg2('Invalid order given','Manually rearrange microstate class sequence');
-        NewOrder = [];
-    end
-end
-
-function [TemplateNames, DisplayNames, sortOrder] = getTemplateNames()
-    global MSTEMPLATE;
-    TemplateNames = {MSTEMPLATE.setname};
-    nClasses = arrayfun(@(x) MSTEMPLATE(x).msinfo.ClustPar.MinClasses, 1:numel(MSTEMPLATE));
-    [nClasses, sortOrder] = sort(nClasses, 'ascend');
-    TemplateNames = TemplateNames(sortOrder);
-    nSubjects = arrayfun(@(x) MSTEMPLATE(x).msinfo.MetaData.nSubjects, sortOrder);
-    nSubjects = arrayfun(@(x) sprintf('n=%i', x), nSubjects, 'UniformOutput', false);
-    DisplayNames = strcat(string(nClasses), " maps - ", TemplateNames, " - ", nSubjects);
-end
-
-function TemplateSort(fh,MeanIndex,IgnorePolarity)
-    global MSTEMPLATE;
-    UserData = get(fh,'UserData');
-    nClasses = UserData.ClassList.Value + UserData.ClustPar.MinClasses -1;
-
-    if nargin < 2
-        [~, DisplayNames, sortOrder] = getTemplateNames();
-        MeanIndex = 1;
-    
-        res = inputgui('title','Sort microstate maps based on published template',...
-            'geometry', {1 1 1}, 'geomvert', [1 4 1], 'uilist', { ...
-            { 'Style', 'text', 'string', 'Name of mean', 'fontweight', 'bold'  } ...
-            { 'Style', 'listbox', 'string', DisplayNames,'tag','MeanName','Value',MeanIndex} ...
-            { 'Style', 'checkbox', 'string', 'No polarity','tag','Ignore_Polarity' ,'Value', IgnorePolarity }  ...
-            });
-     
-        if isempty(res); return; end
-        
-        MeanIndex = sortOrder(res{1});
-        IgnorePolarity = res{2};
-    end
-
-    HasTemplates = ~cellfun(@isempty,{MSTEMPLATE(MeanIndex).msinfo.MSMaps.Maps});
-    TemplateClassesToUse = find(HasTemplates == true);
-
-    % Delara 10/3/22 change: convert whichever maps have more
-    % channels
-    [LocalToGlobal, GlobalToLocal] = MakeResampleMatrices(UserData.chanlocs,MSTEMPLATE(MeanIndex).chanlocs);
-    if numel(UserData.chanlocs) > numel(MSTEMPLATE(MeanIndex).chanlocs)
-        MapsToSort(1,:,:) = UserData.AllMaps(nClasses).Maps * LocalToGlobal';
-        TemplateMaps = MSTEMPLATE(MeanIndex).msinfo.MSMaps(TemplateClassesToUse).Maps;
-    else
-        MapsToSort(1,:,:) = UserData.AllMaps(nClasses).Maps;
-        TemplateMaps = MSTEMPLATE(MeanIndex).msinfo.MSMaps(TemplateClassesToUse).Maps * GlobalToLocal';
-    end
-    
-    [~,SortOrder, SpatialCorrelation, polarity] = ArrangeMapsBasedOnMean(MapsToSort, TemplateMaps, ~IgnorePolarity);
-    %UserData.AllMaps(nClasses).Maps = squeeze(SortedMaps);
-    UserData.AllMaps(nClasses).Maps = UserData.AllMaps(nClasses).Maps(SortOrder(SortOrder <= nClasses), :);
-    UserData.AllMaps(nClasses).Maps = UserData.AllMaps(nClasses).Maps .* repmat(polarity',1,size(UserData.AllMaps(nClasses).Maps,2));
-       
-    [Labels,Colors] = UpdateMicrostateLabels(UserData.AllMaps(nClasses).Labels,MSTEMPLATE(MeanIndex).msinfo.MSMaps(TemplateClassesToUse).Labels,SortOrder,UserData.AllMaps(nClasses).ColorMap,MSTEMPLATE(MeanIndex).msinfo.MSMaps(TemplateClassesToUse).ColorMap);
-    UserData.AllMaps(nClasses).Labels = Labels;
-    UserData.AllMaps(nClasses).ColorMap = Colors;
-
-    UserData.AllMaps(nClasses).ExpVar = UserData.AllMaps(nClasses).ExpVar(SortOrder(SortOrder <= nClasses));
-    
-    UserData.AllMaps(nClasses).SortedBy = MSTEMPLATE(MeanIndex).setname;
-    UserData.AllMaps(nClasses).SortMode = "published template";
-    UserData.AllMaps(nClasses).SpatialCorrelation = SpatialCorrelation;
-    UserData.wasSorted = true;
-
-    UserData.EEG.msinfo.MSMaps = UserData.AllMaps;
-    fh.UserData = UserData;
-
-end
-
-
-function SingleSort(fh, DoThemAll)
-
-    UserData = fh.UserData;
-    
-    for i = 1:(UserData.ClustPar.MaxClasses - UserData.ClustPar.MinClasses + 1)
-        nClasses = UserData.ClustPar.MinClasses + i -1;
-        
-        for k = 1: nClasses
-             UserData.Labels{nClasses,k} = get(UserData.TitleHandles{i,k},'String');
-        end
-    end
-    
-    nClasses = UserData.ClassList.Value + UserData.ClustPar.MinClasses -1;
-    
-    if DoThemAll == false
-        [NewOrder, NewOrderSign] = GetOrderFromString(UserData.IdxEdit.String,nClasses);
-
-        if isempty(NewOrder)
-            return;
-        end
-    
-        UserData.AllMaps(nClasses).Maps = UserData.AllMaps(nClasses).Maps(NewOrder,:).*repmat(NewOrderSign,1,size(UserData.AllMaps(nClasses).Maps,2));
-        UserData.AllMaps(nClasses).Labels = UserData.AllMaps(nClasses).Labels(NewOrder);
-        UserData.AllMaps(nClasses).ExpVar = UserData.AllMaps(nClasses).ExpVar(NewOrder);
-        UserData.AllMaps(nClasses).SortMode = 'manual';
-        UserData.AllMaps(nClasses).SortedBy = 'user';
-
-    else
-%         for i = UserData.ClustPar.MaxClasses:-1:UserData.ClustPar.MinClasses
-%             
-%             if i == nClasses
-%                 continue
-%             end
-% 
-%             if i < nClasses - 1
-%                 templateClasses = i+1;
-%             else
-%                 templateClasses = nClasses;
-%             end
-%             [SortedMaps,SortOrder, SpatialCorrelation, polarity] = ArrangeMapsBasedOnMean(UserData.AllMaps(i).Maps, UserData.AllMaps(templateClasses).Maps,~UserData.IgnorePolarity.Value);
-%             UserData.AllMaps(i).Maps = squeeze(SortedMaps) .* repmat(polarity',1,size(squeeze(SortedMaps),2));
-% %            UserData.AllMaps(i).Maps = UserData.AllMaps(i).Maps(SortOrder(1:i,:), :);
-% %            UserData.AllMaps(i).Maps = UserData.AllMaps(i).Maps .* repmat(polarity',1,size(UserData.AllMaps(i).Maps,2));
-% 
-%             [Labels,Colors] = UpdateMicrostateLabels(UserData.AllMaps(i).Labels,UserData.AllMaps(templateClasses).Labels,SortOrder,UserData.AllMaps(i).ColorMap,UserData.AllMaps(templateClasses).ColorMap);
-%             UserData.AllMaps(i).Labels = Labels(1:i);
-%             UserData.AllMaps(i).ColorMap = Colors(1:i,:);
-%             UserData.AllMaps(i).ExpVar = UserData.AllMaps(i).ExpVar(SortOrder(SortOrder <= i));
-% 
-%             if i > nClasses+1
-%                 [SortedMaps,SortOrder, SpatialCorrelation, polarity] = ArrangeMapsBasedOnMean(UserData.AllMaps(i).Maps((nClasses+1):end,:), UserData.AllMaps(i+1).Maps(nClasses+1:end,:),~UserData.IgnorePolarity.Value);
-%                 UserData.AllMaps(i).Maps((nClasses+1):end,:) = squeeze(SortedMaps) .* repmat(polarity',1,size(squeeze(SortedMaps),2));
-%                 [Labels,Colors] = UpdateMicrostateLabels(UserData.AllMaps(i).Labels(nClasses+1:end),UserData.AllMaps(i+1).Labels(nClasses+1:end),SortOrder,UserData.AllMaps(i).ColorMap(nClasses+1:end,:),UserData.AllMaps(i+1).ColorMap(nClasses+1:end,:));
-%                 UserData.AllMaps(i).Maps((nClasses+1):end,:) = squeeze(SortedMaps) .* repmat(polarity',1,size(UserData.AllMaps(i).Maps,2));
-%                 UserData.AllMaps(i).Labels((nClasses+1):end) = Labels;
-%                 UserData.AllMaps(i).ColorMap((nClasses+1):end,:) = Colors;
-%                 endExpVar = UserData.AllMaps(i).ExpVar((nClasses+1):end);
-%                 UserData.AllMaps(i).ExpVar((nClasses+1):end) = endExpVar(SortOrder);
-%             end
-%             
-%             UserData.AllMaps(i).SortMode = 'Template';
-%             UserData.AllMaps(i).SpatialCorrelation = SpatialCorrelation;
-%             UserData.AllMaps(i).SortedBy = sprintf("%s->This set (%i Classes)",UserData.AllMaps(nClasses).SortedBy,nClasses);
-% 
-%         end
-
-        for i = UserData.ClustPar.MinClasses:UserData.ClustPar.MaxClasses
-            
-            if i == nClasses
-                continue
-            end
-            [SortedMaps,SortOrder, SpatialCorrelation, polarity] = ArrangeMapsBasedOnMean(UserData.AllMaps(i).Maps, UserData.AllMaps(nClasses).Maps,~UserData.IgnorePolarity.Value);
-            UserData.AllMaps(i).Maps = squeeze(SortedMaps) .* repmat(polarity',1,size(squeeze(SortedMaps),2));
-%            UserData.AllMaps(i).Maps = UserData.AllMaps(i).Maps(SortOrder(1:i,:), :);
-%            UserData.AllMaps(i).Maps = UserData.AllMaps(i).Maps .* repmat(polarity',1,size(UserData.AllMaps(i).Maps,2));
-
-            [Labels,Colors] = UpdateMicrostateLabels(UserData.AllMaps(i).Labels,UserData.AllMaps(nClasses).Labels,SortOrder,UserData.AllMaps(i).ColorMap,UserData.AllMaps(nClasses).ColorMap);
-            UserData.AllMaps(i).Labels = Labels(1:i);
-            UserData.AllMaps(i).ColorMap = Colors(1:i,:);
-            UserData.AllMaps(i).ExpVar = UserData.AllMaps(i).ExpVar(SortOrder(SortOrder <= i));
-
-            if i > nClasses+1
-                [SortedMaps,SortOrder, SpatialCorrelation, polarity] = ArrangeMapsBasedOnMean(UserData.AllMaps(i).Maps((nClasses+1):end,:), UserData.AllMaps(i-1).Maps(nClasses+1:end,:),~UserData.IgnorePolarity.Value);
-                UserData.AllMaps(i).Maps((nClasses+1):end,:) = squeeze(SortedMaps) .* repmat(polarity',1,size(squeeze(SortedMaps),2));
-                [Labels,Colors] = UpdateMicrostateLabels(UserData.AllMaps(i).Labels(nClasses+1:end),UserData.AllMaps(i-1).Labels(nClasses+1:end),SortOrder,UserData.AllMaps(i).ColorMap(nClasses+1:end,:),UserData.AllMaps(i-1).ColorMap(nClasses+1:end,:));
-                UserData.AllMaps(i).Maps((nClasses+1):end,:) = squeeze(SortedMaps) .* repmat(polarity',1,size(UserData.AllMaps(i).Maps,2));
-                UserData.AllMaps(i).Labels((nClasses+1):end) = Labels;
-                UserData.AllMaps(i).ColorMap((nClasses+1):end,:) = Colors;
-                endExpVar = UserData.AllMaps(i).ExpVar((nClasses+1):end);
-                UserData.AllMaps(i).ExpVar((nClasses+1):end) = endExpVar(SortOrder);
-            end
-            
-            UserData.AllMaps(i).SortMode = 'Template';
-            UserData.AllMaps(i).SpatialCorrelation = SpatialCorrelation;
-            UserData.AllMaps(i).SortedBy = sprintf("%s->This set (%i Classes)",UserData.AllMaps(nClasses).SortedBy,nClasses);
-
-        end
-    end
-    UserData.wasSorted = true;
-
-    set(fh,'UserData',UserData);    
-    
-end
-
-
-function SortMapsSolutionChanged(src,event,fh)
-
-    OrderGUI = findobj(src.Parent,'Tag','ManSortOrderText');
-    OrderText = OrderGUI.UserData;
-    OrderGUI.String = OrderText{src.Value};
-end
-
-function ShowDynamics(~, ~, TheEEG, SetIndex)
-    pop_ShowIndMSDyn(TheEEG, SetIndex);
-end
-
-
-function [txt,tit] = GetInfoText(UserData,idx)
-    nClasses = idx + UserData.ClustPar.MinClasses -1 ;
-
-    tit = sprintf('Info for %i classes:',nClasses);
-
-    AlgorithmTxt = {'k-means','AAHC'};
-    PolarityText = {'considererd','ignored'};
-    GFPText      = {'all data', 'GFP peaks only'};
-    NormText     = {'not ', ''};
-    
-    if isinf(UserData.ClustPar.MaxMaps)
-            MaxMapsText = 'all';
-    else
-            MaxMapsText = num2str(UserData.ClustPar.MaxMaps,'%i');
-    end
-    
-    if ~isfield(UserData.ClustPar,'Normalize')
-        UserData.ClustPar.Normalize = 1;
-    end
-
-    txt = { sprintf('Derived from: %s',UserData.setname) ...
-            sprintf('Algorithm used: %s',AlgorithmTxt{UserData.ClustPar.UseAAHC+1})...
-            sprintf('Polarity was %s',PolarityText{UserData.ClustPar.IgnorePolarity+1})...
-            sprintf('EEG was %snormalized before clustering',NormText{UserData.ClustPar.Normalize+1})...
-            sprintf('Extraction was based on %s',GFPText{UserData.ClustPar.GFPPeaks+1})...
-            sprintf('Extraction was based on %s maps',MaxMapsText)...
-            sprintf('Explained variance: %2.2f%%',UserData.AllMaps(nClasses).ExpVar * 100) ...
-%            sprintf('Sorting was based  on %s ',UserData.AllMaps(UserData.nClasses).SortedBy)...
-            };
-    if isempty(UserData.AllMaps(nClasses).SortedBy)
-        txt = [txt, 'Maps are unsorted'];
-    else
-        txt = [txt sprintf('Sort mode was %s ',UserData.AllMaps(nClasses).SortMode)];
-        txt = [txt sprintf('Sorting was based  on %s ',UserData.AllMaps(nClasses).SortedBy)];
-    end
-            
-    if ~isempty(UserData.Children)
-        txt = [txt 'Children: ' UserData.Children];
-    end
-
-end
-
-
-function MapInfo(~, ~, fh)
-% ------------------------
-
-    UserData = get(fh,'UserData');    
-
-    choice = '';
-    
-    for i = UserData.ClustPar.MinClasses:UserData.ClustPar.MaxClasses
-        choice = [choice sprintf('%i Classes|',i)];
-    end
-
-    choice(end) = [];
-   
-    if ~isnan(UserData.nClasses)
-        idx = UserData.nClasses - UserData.ClustPar.MinClasses + 1;
-    else
-        idx = 1;
-    end
-
-    [InfoTxt,InfoTit] = GetInfoText(UserData,idx);
-
-    
-    res = inputgui( 'geometry', {[1 1] 1 1}, 'geomvert', [3 1 3],  'uilist', { ...
-                { 'Style', 'text', 'string', 'Select model', 'fontweight', 'bold'  } ...
-                { 'style', 'listbox', 'string', choice, 'Value', idx, 'Callback',{@MapInfoSolutionChanged,fh} 'Tag','nClassesListBox'}...
-                { 'Style', 'text', 'string', InfoTit, 'fontweight', 'bold','Tag','MapInfoTitle'} ...
-                { 'Style', 'text', 'string', InfoTxt, 'fontweight', 'normal','Tag','MapInfoTxt'}}, ...
-                'title','Microstate info');
-
-
-end
-
-
-function MapInfoSolutionChanged(obj,event,fh)
-    UserData = fh.UserData;
-    TxtToChange = findobj(obj.Parent,'Tag','MapInfoTxt');
-    TitToChange = findobj(obj.Parent,'Tag','MapInfoTitle');
-    
-    [txt,tit] = GetInfoText(UserData,event.Source.Value);
-
-    TxtToChange.String = txt;
-    TitToChange.String = tit;
-
-end
-
-
-function ChangeMSMaps(obj, event,i,fh)
-% ------------------------------------
-    ud = get(fh,'userdata');
-
-    for k = 1: ud.nClasses
-        ud.Labels{ud.nClasses,k} = get(ud.TitleHandles{k,1},'String');
-    end
-    
-    ud.nClasses = ud.nClasses + i;
-
-    if ud.nClasses < ud.ClustPar.MinClasses
-        ud.nClasses = ud.ClustPar.MinClasses;
-    end
-
-
-    if ud.nClasses  > ud.ClustPar.MaxClasses
-        ud.nClasses = ud.ClustPar.MaxClasses;
-    end
-
-    set(fh,'userdata',ud);
-    PlotMSMaps(obj,event,fh);
-end
-
-function EditMSLabel(obj,~,i,j)
-    set(obj,'Editing','on');
-    fh = get(get(get(obj,'Parent'),'Parent'), 'Parent');
-    ud = get(fh,'UserData');
-    ud.LabelEdited(i,j) = true;
-    set(fh,'UserData',ud);
-end
-
-function ClearMaps(fh)
-
-    UserData = get(fh,'UserData');
-    set(0,'CurrentFigure',fh);
-
-
-    if ~isnan(UserData.nClasses)
-        sp_x = ceil(sqrt(UserData.nClasses));
-        sp_y = ceil(UserData.nClasses / sp_x);
-    else
-        sp_x = UserData.ClustPar.MaxClasses;
-        sp_y = UserData.ClustPar.MaxClasses - UserData.ClustPar.MinClasses + 1;
-    end
-    for m = 1:sp_x*sp_y
-        h = subplot(sp_y,sp_x,m);
-        cla(h);
-        set(h, 'Visible','off');
-    end
-    if UserData.Edit
-        for y_pos=1:sp_y
-            for x_pos=1:UserData.ClustPar.MinClasses + y_pos - 1
-                delete(UserData.ExpVarLabels{y_pos,x_pos});
-            end
-        end
-    end
-end
-
-function StoreLabels(fh)
-    sp_y = fh.UserData.ClustPar.MaxClasses - fh.UserData.ClustPar.MinClasses + 1;
-
-    for y_pos = 1:sp_y
-        for x_pos = 1:fh.UserData.ClustPar.MinClasses + y_pos - 1
-            fh.UserData.AllMaps(y_pos + fh.UserData.ClustPar.MinClasses-1).Labels(x_pos) = fh.UserData.TitleHandles{y_pos,x_pos}.String;
-        end
-    end
-
-end
-
-
-function PlotMSMaps(~, ~,fh)
-% --------------------------
-    UserData = get(fh,'UserData');
-    set(0,'CurrentFigure',fh);  % use this instead of figure(fh) so the figure doesn't have to show up
-
-    ClearMaps(fh);
-
-    X = cell2mat({UserData.chanlocs.X});
-    Y = cell2mat({UserData.chanlocs.Y});
-    Z = cell2mat({UserData.chanlocs.Z});
-    
-%    Montage = UserData.chanlocs;
-%    QMap = dspMapClass(Montage);
-%    HelperData = QMap.GetQuickMontage();
-    
-%    disp('1');
-%    toc()
-    if ~isnan(UserData.nClasses)
-        n_x = ceil(sqrt(UserData.nClasses));
-        n_y = ceil(UserData.nClasses / n_x);
-    
-        for m = 1:UserData.nClasses
-            h = subplot(n_y,n_x,m,'Parent',UserData.MapPanel);
-            h.Toolbar.Visible = 'off';
-            Background = UserData.AllMaps(UserData.nClasses).ColorMap(m,:);
-%            dspMapClass(Montage,'HelperData',HelperData,'Map',double(UserData.AllMaps(UserData.nClasses).Maps(m,:)'));
-%            toc()
-            dspCMap(double(UserData.AllMaps(UserData.nClasses).Maps(m,:)),[X; Y;Z],'NoScale','Resolution',10,'Background',Background,'ShowNose',15);
-        
-            UserData.TitleHandles{m,1} = title(UserData.AllMaps(UserData.nClasses).Labels{m},'FontSize',10,'Interpreter','none');
-        
-            if UserData.Edit == true
-                set(UserData.TitleHandles{m,1},'ButtonDownFcn',{@EditMSLabel,UserData.nClasses,m});
-            end
-        end
-    
-        if UserData.nClasses == UserData.ClustPar.MinClasses
-            set(UserData.MinusButton,'enable','off');
-        else
-            set(UserData.MinusButton,'enable','on');
-        end
-
-        if UserData.nClasses == UserData.ClustPar.MaxClasses
-            set(UserData.PlusButton,'enable','off');
-        else
-            set(UserData.PlusButton,'enable','on');
-        end
-    else
-        n_x = UserData.ClustPar.MaxClasses;
-        n_y = UserData.ClustPar.MaxClasses - UserData.ClustPar.MinClasses + 1;
-
-        Spacing_x = 0.01;
-        if UserData.Edit
-            Spacing_y = 0.08;
-            dx = (.94+Spacing_x)/n_x;
-            dy = (.88+Spacing_y)/n_y;
-            x_start = .07;
-            y_start = .05;
-        else
-            Spacing_y = 0.05;
-            dx = (.98+Spacing_x)/n_x;
-            dy = (.93+Spacing_y)/n_y;
-            x_start = .01;
-            y_start = .01;
-        end
-
-        for y_pos = 1:n_y
-            if UserData.Edit
-                ExpVar = sum(UserData.AllMaps(y_pos + UserData.ClustPar.MinClasses-1).ExpVar);
-                ExpVarStr = sprintf('%2.2f%%', ExpVar*100);
-                uicontrol('Style', 'text', 'String', ExpVarStr, 'Units', 'normalized', 'Position', ...
-                    [.01, y_start + (n_y-y_pos)*dy + (dy-Spacing_y)/3, .07, .04], 'FontSize', 10, ...
-                    'Parent', UserData.MapPanel);
-            end
-            for x_pos = 1:UserData.ClustPar.MinClasses + y_pos - 1
-
-                h = subplot('Position',[x_start+(x_pos-1)*dx,y_start+(n_y-y_pos)*dy,dx-Spacing_x,dy-Spacing_y],'Parent',UserData.MapPanel);
-
-%                h = subplot(sp_y,sp_x,(y_pos-1) * sp_x + x_pos,'Parent',UserData.MapPanel);
-                Background = UserData.AllMaps(y_pos + UserData.ClustPar.MinClasses-1).ColorMap(x_pos,:);
-%                dspMapClass(Montage,'HelperData',HelperData,'Map',double(UserData.AllMaps(y_pos + UserData.ClustPar.MinClasses-1).Maps(x_pos,:))');
-%                toc
-%                dummy = UserData.AllMaps(y_pos + UserData.ClustPar.MinClasses-1).Maps(x_pos,:)
-                dspCMap(double(UserData.AllMaps(y_pos + UserData.ClustPar.MinClasses-1).Maps(x_pos,:)),[X; Y;Z],'NoScale','Resolution',2,'Background',Background,'ShowNose',15);
-                if UserData.visible  % drawnow when figure is hidden will sometimes create separate figures, so only do this when visible
-                    drawnow
-                end
-                UserData.TitleHandles{y_pos,x_pos} = title(UserData.AllMaps(y_pos + UserData.ClustPar.MinClasses-1).Labels(x_pos),'FontSize',10,'Interpreter','none');
-                if UserData.Edit == true
-                    set(UserData.TitleHandles{y_pos,x_pos},'ButtonDownFcn',{@EditMSLabel,y_pos + UserData.ClustPar.MinClasses-1,x_pos});
-                end
-                if UserData.Edit
-                    IndExpVar = UserData.AllMaps(y_pos + UserData.ClustPar.MinClasses-1).ExpVar(x_pos);
-                    IndExpVarStr = sprintf('%2.2f%%', IndExpVar*100);
-                    UserData.ExpVarLabels{y_pos, x_pos} = uicontrol('Style', 'text', 'String', IndExpVarStr, 'Units', 'normalized', 'Position', ...
-                        [x_start+(x_pos-1)*dx, y_start+(n_y-y_pos)*dy - .04, dx-Spacing_x, .04], 'FontSize', 8, ...
-                        'Parent', UserData.MapPanel);
-                end
-                h.Toolbar.Visible = 'off';
-                h.PickableParts = 'all';
-                set(h,'Color',Background);
-            end
-        end
-    end
-        
-        
-    set(fh,'UserData',UserData);  
-
-end
-
-function isEmpty = isEmptySet(in)
-    isEmpty = all(cellfun(@(x) isempty(in.(x)), fieldnames(in)));
-end
-
-function hasDyn = isDynamicsSet(in)
-    hasDyn = false;
-
-    % check if set includes msinfo
-    if ~isfield(in,'msinfo')
-        return;
-    end
-    
-    % check if set is a dynamics set
-    if ~isfield(in.msinfo, 'DynamicsInfo')
-        return;
-    else
-        hasDyn = true;
-    end
-end
-
-function hasMS = hasMicrostates(in)
-    hasMS = false;
-
-    % check if set includes msinfo
-    if ~isfield(in,'msinfo')
-        return;
-    end
-    
-    % check if msinfo is empty
-    if isempty(in.msinfo)
-        return;
-    else
-        hasMS = true;
-    end
-end
-
->>>>>>> c204ab03
+end