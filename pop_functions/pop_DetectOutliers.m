--- conflicted
+++ resolved
@@ -227,17 +227,8 @@
     end
     
     fig_h.UserData = ud;
-<<<<<<< HEAD
-
-    initPlot(fig_h);
-end
-
-function initPlot(fig_h)
-    updatePlot(fig_h);
-=======
     
     mapChanged(ud.selMap, [], fig_h);
->>>>>>> b426694c
 
     % Store original points before anything is excluded
     ud = fig_h.UserData;
@@ -408,7 +399,6 @@
     end
 end
 
-<<<<<<< HEAD
 function autoSelectNextFMCD(src, event, fig_h)
     ud = fig_h.UserData;
 
@@ -513,10 +503,8 @@
     fig_h.UserData = ud;
 end
 
-function cellChanged(src, event, fig_h)
-=======
+
 function cellChanged(tbl, event, fig_h)
->>>>>>> b426694c
     if strcmp(event.EditData, 'Keep')
         tblStyle = uistyle('BackgroundColor', [.77 .96 .79]);            
     else
