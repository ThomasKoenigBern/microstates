function [AllEEG, TheEEG, com] = pop_ClustNumSelection(AllEEG,TheEEG,CurrentSet,UseMean,FitPar,MeanSet)
    com = '';
    
    %% Error handling, data and parameters selection
    % Check if multiple datasets are selected
    if numel(TheEEG) > 1
        errordlg2('pop_ClustNumSelection currently() supports only a single EEG structure as input');
        return;
    end
    
    if nargin < 4,     UseMean =  false;    end
    if nargin < 5,     FitPar  = [];        end 
    if nargin < 6,     MeanSet = [];        end 
    
    % check if the currently selected EEG structure contains microstate
    % information
    if ~isfield(TheEEG,'msinfo')
        errordlg2(['The data does not contain microstate maps. Identify microstate maps first' ...
            ' from Tools -> Microstates -> Identify microstate maps.'],'Data driven selection of number of microstates');
        return;
    end

    % if the currently selected EEG structure is a mean but the user
    % selected the own template maps version, correct them
    if isfield(TheEEG.msinfo, 'children') && ~UseMean
        errordlg2(['The currently selected EEG dataset contains mean microstate maps across individuals. ' ...
            'Use the mean template maps menu item instead.'], 'Data driven selection of number of microstates');
        return;
    end
    
    % if doing mean level analysis and the mean set is not already 
    % passed in, check if the currently selected EEG structure is a mean
    % set and if not, have the user select the mean set
    if UseMean == true
        if isempty(MeanSet)
            if ~isfield(TheEEG.msinfo, 'children')
                nonempty = find(cellfun(@(x) isfield(x,'msinfo'), num2cell(AllEEG)));
                HasChildren = cellfun(@(x) isfield(x,'children'), {AllEEG.msinfo});
                nonemptyMean = nonempty(HasChildren);
            
                AvailableMeans = {AllEEG(nonemptyMean).setname};
                res = inputgui( 'geometry', {1 1}, 'geomvert', [1 4], 'uilist', { ...
                    { 'Style', 'text', 'string', 'Name of mean', 'fontweight', 'bold'  } ...
                    { 'Style', 'listbox', 'string', AvailableMeans, 'tag','SelectSets'}});
             
                if isempty(res)
                    return
                end
                MeanSet = nonemptyMean(res{1});
            else
                MeanSet = CurrentSet;
            end
        end
        TheEEG = AllEEG(MeanSet);
    end
    
    % Select fitting parameters - do not allow user to deselect fitting only
    % on GFP peaks if this option was chosen for clustering
    % set BControl = false for all cases
    if isfield(TheEEG.msinfo,'FitPar');      params = TheEEG.msinfo.FitPar;
    else params = [];
    end
    [FitPar,paramsComplete] = UpdateFitParameters(FitPar,params,{'lambda','PeakFit','b','BControl'});

    if nargin < 5 || paramsComplete == false
        FitPar = SetFittingParameters([],params, ~TheEEG.msinfo.ClustPar.GFPPeaks);
        if isempty(FitPar) return;      end
    end
    
    TheEEG.msinfo.FitPar = FitPar;

    %% Compute criterion for each clustering solution
    ClusterNumbers = TheEEG.msinfo.ClustPar.MinClasses:TheEEG.msinfo.ClustPar.MaxClasses;
    maxClusters = size(ClusterNumbers, 2);        
    
    % If doing mean level analysis, find the children EEG sets of the mean
    % set and initialize the criterion matrices according to how many
    % datasets are included in the mean set
    if UseMean
        ChildIndices = FindTheWholeFamily(TheEEG, AllEEG);
        nSubjects = numel(ChildIndices);
    else
        nSubjects = 1;
    end
    
    % W - within-group dispersion matrix (used for several criterion)
    W = cell(nSubjects, maxClusters, 1);            

    % Criterion for metacriterion (11)
    CV = nan(nSubjects, maxClusters);           % Cross-Validation
    CC = nan(nSubjects, maxClusters);           % Cubic-Clustering Criterion
    DB = nan(nSubjects, maxClusters);           % Davies-Bouldin
    D = nan(nSubjects, maxClusters);            % Dunn
    FVG = nan(nSubjects, maxClusters);          % Frey and Van Groenewoud
    H = nan(nSubjects, maxClusters);            % Hartigan
    KL_nrm = nan(nSubjects, maxClusters);       % Normalized Krzanowski-Lai (according to Murray 2008)
    KL = nan(nSubjects, maxClusters);           % Krzanowski-Lai (according to Krzanowski-Lai 1988)
    M = nan(nSubjects, maxClusters);            % Mariott
    PB = nan(nSubjects, maxClusters);           % Point-Biserial
    T = nan(nSubjects, maxClusters);            % Tau
    
    % Other criterion
    GEV = nan(nSubjects, maxClusters);          % Global Explained Variance
    CH = nan(nSubjects, maxClusters);           % Calinski-Harabasz
    S = nan(nSubjects, maxClusters);            % Silhouette
    
    for subj=1:nSubjects
        if UseMean
            ChildIndex = ChildIndices(subj);
            TheEEG = AllEEG(ChildIndex);
        end
        
        % store time samples and cluster labels for each solution - used as
        % input for Frey index function
        numClustSolutions = length(ClusterNumbers);
        AllIndSamples = cell(numClustSolutions + 1, 1);
        AllClustLabels = cell(numClustSolutions + 1, 1);

        nSegments = size(TheEEG.data,3);
        % number of samples with valid microstate assignments for each
        % cluster solution - used as input for Hartigan index function
        nsamples = zeros(maxClusters);

<<<<<<< HEAD
        %AllClustLabels = zeros(maxClusters, size(TheEEG.data,2),nSegments);
=======
%         AllClustLabels = zeros(maxClusters, size(TheEEG.data,2),nSegments);
>>>>>>> a325c33b
        for i=1:maxClusters
            warning('off', 'stats:pdist2:DataConversion');
            nc = ClusterNumbers(i);         % number of clusters
            
            % Assign microstate labels
            Maps = TheEEG.msinfo.MSMaps(nc).Maps;            
            [ClustLabels, gfp, fit] = AssignMStates(TheEEG,Maps,FitPar,TheEEG.msinfo.ClustPar.IgnorePolarity);
<<<<<<< HEAD
            %AllClustLabels(i,:,:) = ClustLabels(:,:);
=======
%             AllClustLabels(i,:,:) = ClustLabels(:,:);
>>>>>>> a325c33b
            IndSamples = TheEEG.data;

            % Check for segmented data and reshape if necessary
            if (numel(size(IndSamples)) == 3)
                nSegments = size(IndSamples, 3);
        
                % reshape IndSamples
                NewIndSamples = IndSamples(:,:,1);
                for j = 2:nSegments
                    NewIndSamples = cat(2, NewIndSamples, IndSamples(:,:,j));
                end
                IndSamples = NewIndSamples;
        
                % reshape ClustLabels
                NewClustLabels = ClustLabels(:,1);
                for k = 2:nSegments
                    NewClustLabels = cat(1, NewClustLabels, ClustLabels(:,k));
                end
                ClustLabels = squeeze(NewClustLabels);
            end
            % Check for zero elements in ClustLabels and remove them
            zeroIndices = find(~ClustLabels);
            if (size(zeroIndices,1) > 0)
                % remove samples with no microstate assignmnets
                IndSamples(:, zeroIndices') = [];
                % remove clust labels of zero
                ClustLabels(zeroIndices') = [];
            end
            nsamples(i) = size(IndSamples, 2);

            AllIndSamples{i} = IndSamples';
            AllClustLabels{i} = ClustLabels;
            
            % CRITERION CALCULATIONS %

            % W matrix
            W{subj, i} = eeg_W(IndSamples,ClustLabels);
            trace_w = zeros(1, maxClusters);

            for j = 1:maxClusters
                trace_w(1,j) = trace(W{j});
            end
            if i < maxClusters && i > 1 
                diff_q =  (((nc-1)^(2/size(IndSamples,2))) * trace_w(1, i-1))...
                        - (((nc)^(2/size(IndSamples,2))) * trace_w(1, i));
                diff_qplus1 = (((nc)^(2/size(IndSamples,2))) * trace_w(1, i))...
                            - (((nc+1)^(2/size(IndSamples,2))) * trace_w(1, i+1));
                KL(subj, i) = abs(diff_q/diff_qplus1);
            end
            KL(subj, maxClusters) = nan;

            % Davies-Bouldin - the lower the better
<<<<<<< HEAD
            DB(subj, i) = eeg_DaviesBouldin(IndSamples, ClustLabels, TheEEG.msinfo.ClustPar.IgnorePolarity);
=======
            %DB(subj, i) = evalclusters(IndSamples', ClustLabels, 'DaviesBouldin').CriterionValues;
%             tic
%             DB(subj, i) = eeg_DaviesBouldin(IndSamples', ClustLabels);
%             toc
            
%             tic
%             DB(subj, i) = eeg_DaviesBouldin2(IndSamples, ClustLabels, TheEEG.msinfo.ClustPar.IgnorePolarity);
%             toc
            DB(subj, i) = eeg_DaviesBouldin2(IndSamples, ClustLabels, TheEEG.msinfo.ClustPar.IgnorePolarity);
>>>>>>> a325c33b

            % Dunn - the higher the better
            D(subj, i) = eeg_Dunn(IndSamples', ClustLabels);

            % Cross Validation
            % need to pass in subj
%             CV(subj, i) = eeg_crossVal(TheEEG, IndSamples', ClustLabels, ClusterNumbers(i));
            
            % Krzanowski-Lai
            % params: ClustLabels, clustNum, W_i, nClusters, nChannels
            % KL(subj, i) = eeg_krzanowskiLai(ClustLabels, ClusterNumbers(i), W(i), TheEEG.msinfo.ClustPar.MaxClasses, size(IndSamples, 1));
            % Krzanowski-Lai
            KL(subj, i) = zeros(1,1);        % issue, temp

            % Marriot
            detW = det(W{subj, i});
            M(subj, i) = nc*nc*detW;
            
            % Point-Biserial
            tic
            PB(subj, i) = eeg_PointBiserial(IndSamples, ClustLabels, TheEEG.msinfo.ClustPar.IgnorePolarity);
            toc

            % EXTRA CALCULATIONS %
            % Global Explained Variance - the higher the better
            GEV(subj, i) = fit;

            % Calinski-Harabasz - the higher the better
<<<<<<< HEAD
            %CH(subj, i) = eeg_CalinskiHarabasz(IndSamples, ClustLabels, TheEEG.msinfo.ClustPar.IgnorePolarity);
=======
            CH(subj, i) = evalclusters(IndSamples', ClustLabels, 'CalinskiHarabasz').CriterionValues;
%             CH(subj, i) = eeg_CalinskiHarabasz(IndSamples, ClustLabels, TheEEG.msinfo.ClustPar.IgnorePolarity);
>>>>>>> a325c33b

            % Silhouette (TODO)
        end

        % Find MS maps for one greater than largest cluster solution
        % used for Hartigan, KL, and Frey index
        maxClustNumber = ClusterNumbers(end);
        ClustPar = TheEEG.msinfo.ClustPar;
        [IndSamples, ClustLabels] = FindMSMaps(TheEEG, maxClustNumber+1, FitPar, ClustPar);

        AllIndSamples{end} = IndSamples';
        AllClustLabels{end} = ClustLabels;

        % Frey and Van Groenewoud - closer to 1 is better
%         FVG(subj, :) = eeg_FreyVanGroenewoud(AllIndSamples, AllClustLabels, ClusterNumbers);

        % compute W matrix of one greater than max cluster solution - used
        % for Hartigan index
        Wmax = eeg_W(IndSamples, ClustLabels);
        Wsubj = W(subj, :);

        % Krzanowski-Lai
        % params: ClustLabels, clustNum, W_i, nClusters, nChannels
%         KL = eeg_krzanowskiLai(ClustLabels, ClusterNumbers(i), W{i}, TheEEG.msinfo.ClustPar.MaxClasses, size(IndSamples, 1));
        % Krzanowski-Lai
        % KL(subj, i) = zeros(1,1);        % issue, temp
%         KL(subj, :) = abs(diff_q / diff_qplus1);

        % Tau index (TODO)
%         T(subj, i) = eeg_tau(TheEEG, IndSamples, AllClustLabels);

        % Hartigan - easier to compute across all clustering solutions at
        % once after dispersion has been calculated for all, higher is
        % better
        % Hartigan - higher is better
        H(subj, :) = eeg_Hartigan([Wsubj Wmax], ClusterNumbers, nsamples);

    end

    if UseMean
        % Criterion for metacriterion (11)
        CV = mean(CV, 1);
        CC = mean(CC, 1);
        DB = mean(DB, 1);
        D = mean(D, 1);
        FVG = mean(FVG, 1);
        H = mean(H, 1);
        KL = mean(KL, 1);
        M = mean(M, 1);
        PB = mean(PB, 1);
        T = mean(T, 1);
        W = mean(W, 1);

        % Other criterion
        GEV = mean(GEV, 1);
        CH = mean(CH, 1);
        S = mean(S, 1);
    end

    [res,~,~,structout] = inputgui( 'geometry', { 1 1 1 [8 2] [8 2] [8 2] [8 2] [8 2] ...
        [8 2] [8 2] [8 2] [8 2] [8 2] [8 2] [8 2] 1 1 [8 2] [8 2] [8 2] 1 1}, 'uilist', {...
        {'Style', 'text', 'string', 'Select measures to be plotted:'} ...
        {'Style', 'text', 'string', ''} ...
        {'Style', 'text', 'string', 'Measures for Metacriterion', 'fontweight', 'bold'} ...
        {'Style', 'checkbox', 'string', 'Cross-Validation', 'tag', 'useCV', 'value', 1} ...
        {'Style', 'pushbutton', 'string', 'Info'} ...        
        {'Style', 'checkbox', 'string', 'Cubic Clustering Criterion', 'tag', 'useCC', 'value', 1} ...
        {'Style', 'pushbutton', 'string', 'Info'} ...              
        {'Style', 'checkbox', 'string', 'Davies-Bouldin', 'tag', 'useDB', 'value', 1} ...
        {'Style', 'pushbutton', 'string', 'Info'} ...
        {'Style', 'checkbox', 'string', 'Dunn', 'tag', 'useD', 'value', 1} ...
        {'Style', 'pushbutton', 'string', 'Info'} ...
        {'Style', 'checkbox', 'string', 'Frey and Van Groenewoud', 'tag', 'useFVG', 'value', 1} ...
        {'Style', 'pushbutton', 'string', 'Info'} ...
        {'Style', 'checkbox', 'string', 'Hartigan', 'tag', 'useH', 'value', 1} ...
        {'Style', 'pushbutton', 'string', 'Info'} ...
        {'Style', 'checkbox', 'string', 'Normalized Krzanowski-Lai', 'tag', 'useKLnrm', 'value', 1} ...
        {'Style', 'pushbutton', 'string', 'Info'} ...
        {'Style', 'checkbox', 'string', 'Krzanowski-Lai', 'tag', 'useKL', 'value', 1} ...
        {'Style', 'pushbutton', 'string', 'Info'} ...
        {'Style', 'checkbox', 'string', 'Mariott', 'tag', 'useM', 'value', 1} ...
        {'Style', 'pushbutton', 'string', 'Info'} ...
        {'Style', 'checkbox', 'string', 'Point-Biserial', 'tag', 'usePB', 'value', 1} ...
        {'Style', 'pushbutton', 'string', 'Info'} ...
        {'Style', 'checkbox', 'string', 'Tau', 'tag', 'useT', 'value', 1} ...
        {'Style', 'pushbutton', 'string', 'Info'} ...
        {'Style', 'checkbox', 'string', 'Trace(W)', 'tag', 'useTrace', 'value', 1} ...
        {'Style', 'pushbutton', 'string', 'Info'} ...
        {'Style', 'text', 'string', ''} ...
        {'Style', 'text', 'string', 'Other Measures', 'fontweight', 'bold'} ...
        {'Style', 'checkbox', 'string', 'Global Explained Variance', 'tag', 'useGEV', 'value', 1} ...
        {'Style', 'pushbutton', 'string', 'Info'} ...
        {'Style', 'checkbox', 'string', 'Silhouette', 'tag', 'useSilhouette', 'value', 1} ...
        {'Style', 'pushbutton', 'string', 'Info', 'Callback', @silhouetteInfo} ...
        {'Style', 'checkbox', 'string', 'Calinski-Harabasz', 'tag', 'useCH', 'value', 1} ...
        {'Style', 'pushbutton', 'string', 'Info'} ...
        {'Style', 'text', 'string', ''} ...
        {'Style', 'checkbox', 'string', 'Plot Metacriterion', 'tag', 'plotMetacriterion', 'value', 1} ...
        },'title', 'Data driven selection of number of classes');

    if (isempty(res)) return;   end
    
    %% Plotting
    res = cell2mat(res);

    % number of graphs that are part of the metacriterion
    nMetacriterionGraphs = sum(res(1:11) == 1);
    nExtraGraphs = sum(res(12:14) == 1);
    
    if (nMetacriterionGraphs > 0)
        figure('Name', 'Measures for Metacriterion', 'Position', [100 100 700 600]);
        if (nMetacriterionGraphs > 5 && nMetacriterionGraphs < 11)
            tiledlayout(6, 2);
        end
        if (nMetacriterionGraphs > 5)
            tiledlayout(5, 2);
        else
            tiledlayout(nMetacriterionGraphs, 1);
        end
        
        if (structout.useCV)
            nexttile
            plot(ClusterNumbers, CV, "-o");
            set(gca,'Ydir','reverse');
            title("Cross-Validation");
        end
        if (structout.useDB)
            nexttile
            plot(ClusterNumbers, DB, "-o");
            set(gca,'Ydir','reverse');
            title("Davies-Bouldin");
        end
        if (structout.useD)
            nexttile
            plot(ClusterNumbers, D, "-o");
            title("Dunn");
        end
        if (structout.useFVG)
            nexttile
            plot(ClusterNumbers, FVG, "-o");
            set(gca,'Ydir','reverse');
            title("Frey and Van Groenewoud")
        end
        if (structout.useH)
            nexttile
            plot(ClusterNumbers, H, "-o");
            set(gca,'Ydir','reverse');
            title("Hartigan")
        end
        if (structout.useKLnrm)
            nexttile
            plot(ClusterNumbers, KL_nrm, "-o");
            title("Normalized Krzanowski-Lai");
        end
        if (structout.useKL)
            nexttile
            plot(ClusterNumbers, KL, "-o");
            title("Krzanowski-Lai");
        end
        if (structout.useM)
            nexttile
            plot(ClusterNumbers, M, "-o");
            title("Marriot");
        end
        if (structout.usePB)
            nexttile
            plot(ClusterNumbers, PB, "-o");
            title("Point-Biserial");
        end
        if (structout.useTrace)
            nexttile
            plot(ClusterNumbers, trace_w, "-o");
            title("Trace(W)");
        end
    end

    if (nExtraGraphs > 0)
        figure('Name', 'Extra Measures', 'Position', [900 200 600 500]);
        tiledlayout(nExtraGraphs, 1);
        
        if (structout.useGEV)
            nexttile
            plot(ClusterNumbers, GEV, "-o");
            title("GEV");
        end
        if (structout.useCH)
            nexttile
            plot(ClusterNumbers, CH, "-o");
            title("Calinski-Harabasz");
        end
    end
    
end

function silhouetteInfo(src,event)
    inputgui('geometry', [1], 'uilist', {...
        {'Style', 'text', 'string', ...
        'The silhouette value for each point is a measure of how similar that point is to points in its own cluster, when compared to points in other clusters. The silhouette value ranges from –1 to 1. A high silhouette value indicates that i is well matched to its own cluster, and poorly matched to other clusters. If most points have a high silhouette value, then the clustering solution is appropriate. If many points have a low or negative silhouette value, then the clustering solution might have too many or too few clusters. You can use silhouette values as a clustering evaluation criterion with any distance metric.'}})
end

function ChildIndices = FindTheWholeFamily(TheMeanEEG,AllEEGs)
        
    AvailableDataNames = {AllEEGs.setname};
    
        ChildIndices = [];
        for i = 1:numel(TheMeanEEG.msinfo.children)
            idx = find(strcmp(TheMeanEEG.msinfo.children{i},AvailableDataNames));
        
            if isempty(idx)
                errordlg2(sprintf('Dataset %s not found',TheMeanEEG.msinfo.children{i}),'Silhouette explorer');
            end
    
            if numel(idx) > 1
                errordlg2(sprintf('Dataset %s repeatedly found',TheMeanEEG.msinfo.children{i}),'Silhouette explorer');
            end
            if ~isfield(AllEEGs(idx).msinfo,'children')
                ChildIndices = [ChildIndices idx]; %#ok<AGROW>
            else
                ChildIndices = [ChildIndices FindTheWholeFamily(AllEEGs(idx),AllEEGs)]; %#ok<AGROW>
            end
        end


end

function [IndSamples, ClustLabels] = FindMSMaps(TheEEG, numClusts, FitPar, ClustPar)
    % Distribute the random sampling across segments
    nSegments = TheEEG.trials;
    if ~isinf(ClustPar.MaxMaps)
        MapsPerSegment = hist(ceil(double(nSegments) * rand(ClustPar.MaxMaps,1)),nSegments);
    else
        MapsPerSegment = inf(nSegments,1);
    end
    
    MapsToUse = [];
    for s = 1:nSegments
        if ClustPar.GFPPeaks == 1
            gfp = std(TheEEG.data(:,:,s),1,1);
            IsGFPPeak = find([false (gfp(1,1:end-2) < gfp(1,2:end-1) & gfp(1,2:end-1) > gfp(1,3:end)) false]);
            if numel(IsGFPPeak) > MapsPerSegment(s) && MapsPerSegment(s) > 0
                idx = randperm(numel(IsGFPPeak));
                IsGFPPeak = IsGFPPeak(idx(1:MapsPerSegment(s)));
            end
            MapsToUse = [MapsToUse TheEEG.data(:,IsGFPPeak,s)];
        else
            if (size(TheEEG.data,2) > ClustPar.MaxMaps) && MapsPerSegment(s) > 0
                idx = randperm(size(TheEEG.data,2));
                MapsToUse = [MapsToUse TheEEG.data(:,idx(1:MapsPerSegment(s)),s)];
            else
                MapsToUse = [MapsToUse TheEEG.data(:,:,s)];
            end
        end
    end
    
    flags = '';
    if ClustPar.IgnorePolarity == false
        flags = [flags 'p'];
    end
    if ClustPar.Normalize == true
        flags = [flags 'n'];
    end
    
    if ClustPar.UseEMD == true
        flags = [flags 'e'];
    end
    
    if ClustPar.UseAAHC == false
        [b_model,~,~,~] = eeg_kMeans(MapsToUse', numClusts ,ClustPar.Restarts,[],flags,TheEEG.chanlocs);
        Maps = b_model;
    else
        [b_model,~] = eeg_computeAAHC(double(MapsToUse'), numClusts, false, ClustPar.IgnorePolarity,ClustPar.Normalize);
        Maps = b_model{1};
    end
    
    % Assign microstate labels for one greater than max cluster
    % solution, add time samples and labels to cell arrays
    [ClustLabels, ~, ~] = AssignMStates(TheEEG,Maps,FitPar,TheEEG.msinfo.ClustPar.IgnorePolarity);
    
    % Check for segmented data and reshape if necessary
    IndSamples = TheEEG.data;
    if (numel(size(IndSamples)) == 3)
        nSegments = size(IndSamples, 3);
    
        % reshape IndSamples
        NewIndSamples = IndSamples(:,:,1);
        for j = 2:nSegments
            NewIndSamples = cat(2, NewIndSamples, IndSamples(:,:,j));
        end
        IndSamples = NewIndSamples;
    
        % reshape ClustLabels
        NewClustLabels = ClustLabels(:,1);
        for k = 2:nSegments
            NewClustLabels = cat(1, NewClustLabels, ClustLabels(:,k));
        end
        ClustLabels = squeeze(NewClustLabels);
    end
    
    % Check for zero elements in ClustLabels and remove them
    zeroIndices = find(~ClustLabels);
    if (size(zeroIndices,1) > 0)
        % remove samples with no microstate assignmnets
        IndSamples(:, zeroIndices') = [];
        % remove clust labels of zero
        ClustLabels(zeroIndices') = [];
    end
end<|MERGE_RESOLUTION|>--- conflicted
+++ resolved
@@ -121,11 +121,7 @@
         % cluster solution - used as input for Hartigan index function
         nsamples = zeros(maxClusters);
 
-<<<<<<< HEAD
         %AllClustLabels = zeros(maxClusters, size(TheEEG.data,2),nSegments);
-=======
-%         AllClustLabels = zeros(maxClusters, size(TheEEG.data,2),nSegments);
->>>>>>> a325c33b
         for i=1:maxClusters
             warning('off', 'stats:pdist2:DataConversion');
             nc = ClusterNumbers(i);         % number of clusters
@@ -133,11 +129,7 @@
             % Assign microstate labels
             Maps = TheEEG.msinfo.MSMaps(nc).Maps;            
             [ClustLabels, gfp, fit] = AssignMStates(TheEEG,Maps,FitPar,TheEEG.msinfo.ClustPar.IgnorePolarity);
-<<<<<<< HEAD
             %AllClustLabels(i,:,:) = ClustLabels(:,:);
-=======
-%             AllClustLabels(i,:,:) = ClustLabels(:,:);
->>>>>>> a325c33b
             IndSamples = TheEEG.data;
 
             % Check for segmented data and reshape if necessary
@@ -190,19 +182,7 @@
             KL(subj, maxClusters) = nan;
 
             % Davies-Bouldin - the lower the better
-<<<<<<< HEAD
             DB(subj, i) = eeg_DaviesBouldin(IndSamples, ClustLabels, TheEEG.msinfo.ClustPar.IgnorePolarity);
-=======
-            %DB(subj, i) = evalclusters(IndSamples', ClustLabels, 'DaviesBouldin').CriterionValues;
-%             tic
-%             DB(subj, i) = eeg_DaviesBouldin(IndSamples', ClustLabels);
-%             toc
-            
-%             tic
-%             DB(subj, i) = eeg_DaviesBouldin2(IndSamples, ClustLabels, TheEEG.msinfo.ClustPar.IgnorePolarity);
-%             toc
-            DB(subj, i) = eeg_DaviesBouldin2(IndSamples, ClustLabels, TheEEG.msinfo.ClustPar.IgnorePolarity);
->>>>>>> a325c33b
 
             % Dunn - the higher the better
             D(subj, i) = eeg_Dunn(IndSamples', ClustLabels);
@@ -231,12 +211,7 @@
             GEV(subj, i) = fit;
 
             % Calinski-Harabasz - the higher the better
-<<<<<<< HEAD
             %CH(subj, i) = eeg_CalinskiHarabasz(IndSamples, ClustLabels, TheEEG.msinfo.ClustPar.IgnorePolarity);
-=======
-            CH(subj, i) = evalclusters(IndSamples', ClustLabels, 'CalinskiHarabasz').CriterionValues;
-%             CH(subj, i) = eeg_CalinskiHarabasz(IndSamples, ClustLabels, TheEEG.msinfo.ClustPar.IgnorePolarity);
->>>>>>> a325c33b
 
             % Silhouette (TODO)
         end
