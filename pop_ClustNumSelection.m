function com = pop_ClustNumSelection(AllEEG,TheEEG,CurrentSet,UseMean,FitPar,MeanSet)
    com = '';
    
    %% Error handling, data and parameters selection
    % Check if multiple datasets are selected
    if numel(TheEEG) > 1
        errordlg2('pop_ClustNumSelection currently() supports only a single EEG structure as input');
        return;
    end
    
    if nargin < 4,     UseMean =  false;    end
    if nargin < 5,     FitPar  = [];        end 
    if nargin < 6,     MeanSet = [];        end 
    
    % check if the currently selected EEG structure contains microstate
    % information
    if ~isfield(TheEEG,'msinfo')
        errordlg2(['The data does not contain microstate maps. Identify microstate maps first' ...
            ' from Tools -> Microstates -> Identify microstate maps.'],'Data driven selection of number of microstates');
        return;
    end

    % if the currently selected EEG structure is a mean but the user
    % selected the own template maps version, correct them
    if isfield(TheEEG.msinfo, 'children') && ~UseMean
        errordlg2(['The currently selected EEG dataset contains mean microstate maps across individuals. ' ...
            'Use the mean template maps menu item instead.'], 'Data driven selection of number of microstates');
        return;
    end
    
    % if doing mean level analysis and the mean set is not already 
    % passed in, check if the currently selected EEG structure is a mean
    % set and if not, have the user select the mean set
    if UseMean == true
        if isempty(MeanSet)
            if ~isfield(TheEEG.msinfo, 'children')
                nonempty = find(cellfun(@(x) isfield(x,'msinfo'), num2cell(AllEEG)));
                HasChildren = cellfun(@(x) isfield(x,'children'), {AllEEG.msinfo});
                nonemptyMean = nonempty(HasChildren);
            
                AvailableMeans = {AllEEG(nonemptyMean).setname};
                res = inputgui( 'geometry', {1 1}, 'geomvert', [1 4], 'uilist', { ...
                    { 'Style', 'text', 'string', 'Name of mean', 'fontweight', 'bold'  } ...
                    { 'Style', 'listbox', 'string', AvailableMeans, 'tag','SelectSets'}});
             
                if isempty(res)
                    return
                end
                MeanSet = nonemptyMean(res{1});
            else
                MeanSet = CurrentSet;
            end
        end
        TheEEG = AllEEG(MeanSet);
    end
    
<<<<<<< HEAD
    % Select fitting parameters
    if isfield(TheEEG.msinfo,'ClustPar');      params = TheEEG.msinfo.ClustPar;
=======
    % Select fitting parameters - do not allow user to deselect fitting only
    % on GFP peaks if this option was chosen for clustering
    if isfield(TheEEG.msinfo,'FitPar');      params = TheEEG.msinfo.FitPar;
>>>>>>> 1279a2b2
    else params = [];
    end
%     [FitPar,paramsComplete] = UpdateFitParameters(FitPar,params,{'lambda','PeakFit','b','BControl'});

    if nargin < 5 || paramsComplete == false
        % adding min and max classes so that numClasses is returned into
        % params
        FitPar = SetFittingParameters([],params);
        if isempty(FitPar) return;      end
    end
    
    TheEEG.msinfo.FitPar = FitPar;
    

    %% Compute criterion for each clustering solution
    % if ms maps doesn't exist, clustPar will not be recognized, so throw
    % error

    ClusterNumbers = TheEEG.msinfo.ClustPar.MinClasses:TheEEG.msinfo.ClustPar.MaxClasses;
    maxClusters = size(ClusterNumbers, 2);        
    

    % If doing mean level analysis, find the children EEG sets of the mean
    % set and initialize the criterion matrices according to how many
    % datasets are included in the mean set
    if UseMean
        ChildIndices = FindTheWholeFamily(TheEEG, AllEEG);
        nSubjects = numel(ChildIndices);
    else
        nSubjects = 1;
    end

    % Criterion for metacriterion (11)
    CV = nan(nSubjects, maxClusters);           % Cross-Validation
    CC = nan(nSubjects, maxClusters);           % Cubic-Clustering Criterion
    DB = nan(nSubjects, maxClusters);           % Davies-Bouldin
    D = nan(nSubjects, maxClusters);            % Dunn
    FVG = nan(nSubjects, maxClusters);          % Frey and Van Groenewoud
    H = nan(nSubjects, maxClusters);            % Hartigan
    KL = nan(nSubjects, maxClusters);           % Krzanowski-Lai
    M = nan(nSubjects, maxClusters);            % Mariott
    PB = nan(nSubjects, maxClusters);           % Point-Biserial
    T = nan(nSubjects, maxClusters);            % Tau
    W = nan(nSubjects, maxClusters);            % Trace (Dispersion)

    % Other criterion
    GEV = nan(nSubjects, maxClusters);          % Global Explained Variance
    CH = nan(nSubjects, maxClusters);           % Calinski-Harabasz
    S = nan(nSubjects, maxClusters);            % Silhouette
    
    for subj=1:nSubjects
        if UseMean
            ChildIndex = ChildIndices(subj);
            TheEEG = AllEEG(ChildIndex);
        end

        % ADD CLUSTERING FOR ONE GREATER THAN MAX SOLUTION %
        % ADD CALCULATION OF W MATRIX TO PASS INTO OTHER FUNCTIONS %

        % Frey and Van Groenewoud - easier to compute across all clustering
        % solutions at once, closer to 1 is better
        FVG(subj, :) = eeg_FreyVanGroenewoud(TheEEG, FitPar);

        for i=1:maxClusters
            nc = ClusterNumbers(i);         % number of clusters
            

            % Assign microstate labels
            Maps = TheEEG.msinfo.MSMaps(nc).Maps;

            % Check for segmented data and reshape if necessary
            
            [ClustLabels, gfp, fit] = AssignMStates(TheEEG,Maps,FitPar,TheEEG.msinfo.ClustPar.IgnorePolarity);
            IndSamples = TheEEG.data;

            if (numel(size(IndSamples)) == 3)
                nSegments = size(IndSamples, 3);
        
                % reshape IndSamples
                NewIndSamples = IndSamples(:,:,1);
                for j = 2:nSegments
                    NewIndSamples = cat(2, NewIndSamples, IndSamples(:,:,j));
                end
                IndSamples = NewIndSamples;
        
                % reshape ClustLabels
                NewClustLabels = ClustLabels(:,1);
                for k = 2:nSegments
                    NewClustLabels = cat(1, NewClustLabels, ClustLabels(:,k));
                end
                ClustLabels = squeeze(NewClustLabels);
            end
            % Check for zero elements in ClustLabels and remove them
            zeroIndices = find(~ClustLabels);
            if (size(zeroIndices,1) > 0)
                % remove samples with no microstate assignmnets
                IndSamples(:, zeroIndices') = [];
                % remove clust labels of zero
                ClustLabels(zeroIndices') = [];
            end
            
            % CRITERION CALCULATIONS %

            % Cross Validation
            CV(subj, i) = crossVal;

            % Davies-Bouldin - the lower the better
            DB(subj, i) = evalclusters(IndSamples', ClustLabels, 'DaviesBouldin').CriterionValues;

            % Dunn - the higher the better
            D(subj, i) = eeg_Dunn(IndSamples', ClustLabels);

            % Dispersion (Trace)
            W(subj, i) = eeg_Dispersion(IndSamples',ClustLabels);

<<<<<<< HEAD
            % Cross Validation
            % need to pass in subj
            CV(subj, i) = eeg_crossVal(TheEEG, IndSamples', ClustLabels, ClusterNumbers(i));
            
            % Dispersion (TODO)
            W(subj, i) = eeg_Dispersion(IndSamples',ClustLabels);
            
            % Krzanowski-Lai
            % params: ClustLabels, clustNum, W_i, nClusters, nChannels
%             KL(subj, i) = eeg_krzanowskiLai(ClustLabels, ClusterNumbers(i), W(i), TheEEG.msinfo.ClustPar.MaxClasses, size(IndSamples, 1));
=======
            % Krzanowski-Lai
            KL(subj, i) = krzanowskiLai;
            
            % EXTRA CALCULATIONS %
            % Global Explained Variance - the higher the better
            GEV(subj, i) = fit;

            % Calinski-Harabasz - the higher the better
            CH(subj, i) = evalclusters(IndSamples', ClustLabels, 'CalinskiHarabasz').CriterionValues;
>>>>>>> 1279a2b2

            % Silhouette (TODO)
        end

        % Hartigan - easier to compute across all clustering solutions at
        % once after dispersion has been calculated for all, higher is
        % better
        H(subj, :) = eeg_Hartigan(TheEEG, FitPar, W(subj, :));

    end

    if UseMean
        % Criterion for metacriterion (11)
        CV = mean(CV, 1);
        CC = mean(CC, 1);
        DB = mean(DB, 1);
        D = mean(D, 1);
        FVG = mean(FVG, 1);
        H = mean(H, 1);
        KL = mean(KL, 1);
        M = mean(M, 1);
        PB = mean(PB, 1);
        T = mean(T, 1);
        W = mean(W, 1);

        % Other criterion
        GEV = mean(GEV, 1);
        CH = mean(CH, 1);
        S = mean(S, 1);
    end

    [res,~,~,structout] = inputgui( 'geometry', { 1 1 1 [8 2] [8 2] [8 2] [8 2] [8 2] ...
        [8 2] [8 2] [8 2] [8 2] [8 2] [8 2] 1 1 [8 2] [8 2] [8 2] 1 1}, 'uilist', {...
        {'Style', 'text', 'string', 'Select measures to be plotted:'} ...
        {'Style', 'text', 'string', ''} ...
        {'Style', 'text', 'string', 'Measures for Metacriterion', 'fontweight', 'bold'} ...
        {'Style', 'checkbox', 'string', 'Cross-Validation', 'tag', 'useCV', 'value', 1} ...
        {'Style', 'pushbutton', 'string', 'Info'} ...        
        {'Style', 'checkbox', 'string', 'Cubic Clustering Criterion', 'tag', 'useCC', 'value', 1} ...
        {'Style', 'pushbutton', 'string', 'Info'} ...              
        {'Style', 'checkbox', 'string', 'Davies-Bouldin', 'tag', 'useDB', 'value', 1} ...
        {'Style', 'pushbutton', 'string', 'Info'} ...
        {'Style', 'checkbox', 'string', 'Dunn', 'tag', 'useD', 'value', 1} ...
        {'Style', 'pushbutton', 'string', 'Info'} ...
        {'Style', 'checkbox', 'string', 'Frey and Van Groenewoud', 'tag', 'useFVG', 'value', 1} ...
        {'Style', 'pushbutton', 'string', 'Info'} ...
        {'Style', 'checkbox', 'string', 'Hartigan', 'tag', 'useH', 'value', 1} ...
        {'Style', 'pushbutton', 'string', 'Info'} ...
        {'Style', 'checkbox', 'string', 'Krzanowski-Lai', 'tag', 'useKL', 'value', 1} ...
        {'Style', 'pushbutton', 'string', 'Info'} ...
        {'Style', 'checkbox', 'string', 'Mariott', 'tag', 'useM', 'value', 1} ...
        {'Style', 'pushbutton', 'string', 'Info'} ...
        {'Style', 'checkbox', 'string', 'Point-Biserial', 'tag', 'usePB', 'value', 1} ...
        {'Style', 'pushbutton', 'string', 'Info'} ...
        {'Style', 'checkbox', 'string', 'Tau', 'tag', 'useT', 'value', 1} ...
        {'Style', 'pushbutton', 'string', 'Info'} ...
        {'Style', 'checkbox', 'string', 'Trace (Dispersion)', 'tag', 'useW', 'value', 1} ...
        {'Style', 'pushbutton', 'string', 'Info'} ...
        {'Style', 'text', 'string', ''} ...
        {'Style', 'text', 'string', 'Other Measures', 'fontweight', 'bold'} ...
        {'Style', 'checkbox', 'string', 'Global Explained Variance', 'tag', 'useGEV', 'value', 1} ...
        {'Style', 'pushbutton', 'string', 'Info'} ...
        {'Style', 'checkbox', 'string', 'Silhouette', 'tag', 'useSilhouette', 'value', 1} ...
        {'Style', 'pushbutton', 'string', 'Info', 'Callback', @silhouetteInfo} ...
        {'Style', 'checkbox', 'string', 'Calinski-Harabasz', 'tag', 'useCH', 'value', 1} ...
        {'Style', 'pushbutton', 'string', 'Info'} ...
        {'Style', 'text', 'string', ''} ...
        {'Style', 'checkbox', 'string', 'Plot Metacriterion', 'tag', 'plotMetacriterion', 'value', 1} ...
        },'title', 'Data driven selection of number of classes');

    if (isempty(res)) return;   end
    
    %% Plotting
    res = cell2mat(res);

    % number of graphs that are part of the metacriterion
    nMetacriterionGraphs = sum(res(1:11) == 1);
    nExtraGraphs = sum(res(12:14) == 1);
    
    if (nMetacriterionGraphs > 0)
        figure('Name', 'Measures for Metacriterion', 'Position', [100 100 700 600]);
        if (nMetacriterionGraphs > 5 && nMetacriterionGraphs < 11)
            tiledlayout(6, 2);
        end
        if (nMetacriterionGraphs > 5)
            tiledlayout(5, 2);
        else
            tiledlayout(nMetacriterionGraphs, 1);
        end
        
        if (structout.useCV)
            nexttile
            plot(ClusterNumbers, CV, "-o");
            title("Cross-Validation");
        end
        if (structout.useDB)
            nexttile
            plot(ClusterNumbers, DB, "-o");
            title("Davies-Bouldin");
        end
        if (structout.useD)
            nexttile
            plot(ClusterNumbers, D, "-o");
            title("Dunn");
        end
        if (structout.useFVG)
            nexttile
            plot(ClusterNumbers, FVG, "-o");
            title("Frey and Van Groenewoud")
        end
        if (structout.useH)
            nexttile
            plot(ClusterNumbers, H, "-o");
            title("Hartigan")
        end
        if (structout.useKL)
            nexttile
            plot(ClusterNumbers, KL, "-o");
            title("Krzanowski-Lai");
        end
        if (structout.useW)
            nexttile
            plot(ClusterNumbers, W, "-o");
            title("Dispersion");
        end
        if (structout.useKL)
            nexttile
            plot(ClusterNumbers, KL, "-o");
            title("Krzanowski-Lai");
        end
    end

    if (nExtraGraphs > 0)
        figure('Name', 'Extra Measures', 'Position', [900 200 600 500]);
        tiledlayout(nExtraGraphs, 1);
        
        if (structout.useGEV)
            nexttile
            plot(ClusterNumbers, GEV, "-o");
            title("GEV");
        end
        if (structout.useCH)
            nexttile
            plot(ClusterNumbers, CH, "-o");
            title("Calinski-Harabasz");
        end
    end
    
end

function silhouetteInfo(src,event)
    inputgui('geometry', [1], 'uilist', {...
        {'Style', 'text', 'string', ...
        'The silhouette value for each point is a measure of how similar that point is to points in its own cluster, when compared to points in other clusters. The silhouette value ranges from –1 to 1. A high silhouette value indicates that i is well matched to its own cluster, and poorly matched to other clusters. If most points have a high silhouette value, then the clustering solution is appropriate. If many points have a low or negative silhouette value, then the clustering solution might have too many or too few clusters. You can use silhouette values as a clustering evaluation criterion with any distance metric.'}})
end
function ChildIndices = FindTheWholeFamily(TheMeanEEG,AllEEGs)
        
    AvailableDataNames = {AllEEGs.setname};
    
        ChildIndices = [];
        for i = 1:numel(TheMeanEEG.msinfo.children)
            idx = find(strcmp(TheMeanEEG.msinfo.children{i},AvailableDataNames));
        
            if isempty(idx)
                errordlg2(sprintf('Dataset %s not found',TheMeanEEG.msinfo.children{i}),'Silhouette explorer');
            end
    
            if numel(idx) > 1
                errordlg2(sprintf('Dataset %s repeatedly found',TheMeanEEG.msinfo.children{i}),'Silhouette explorer');
            end
            if ~isfield(AllEEGs(idx).msinfo,'children')
                ChildIndices = [ChildIndices idx]; %#ok<AGROW>
            else
                ChildIndices = [ChildIndices FindTheWholeFamily(AllEEGs(idx),AllEEGs)]; %#ok<AGROW>
            end
        end


end<|MERGE_RESOLUTION|>--- conflicted
+++ resolved
@@ -54,14 +54,9 @@
         TheEEG = AllEEG(MeanSet);
     end
     
-<<<<<<< HEAD
-    % Select fitting parameters
-    if isfield(TheEEG.msinfo,'ClustPar');      params = TheEEG.msinfo.ClustPar;
-=======
     % Select fitting parameters - do not allow user to deselect fitting only
     % on GFP peaks if this option was chosen for clustering
-    if isfield(TheEEG.msinfo,'FitPar');      params = TheEEG.msinfo.FitPar;
->>>>>>> 1279a2b2
+    if isfield(TheEEG.msinfo,'FitPar');      params = TheEEG.msinfo.FitPar;     % possibly need to use ClustPar instead of FitPar? issue
     else params = [];
     end
 %     [FitPar,paramsComplete] = UpdateFitParameters(FitPar,params,{'lambda','PeakFit','b','BControl'});
@@ -177,7 +172,6 @@
             % Dispersion (Trace)
             W(subj, i) = eeg_Dispersion(IndSamples',ClustLabels);
 
-<<<<<<< HEAD
             % Cross Validation
             % need to pass in subj
             CV(subj, i) = eeg_crossVal(TheEEG, IndSamples', ClustLabels, ClusterNumbers(i));
@@ -187,8 +181,7 @@
             
             % Krzanowski-Lai
             % params: ClustLabels, clustNum, W_i, nClusters, nChannels
-%             KL(subj, i) = eeg_krzanowskiLai(ClustLabels, ClusterNumbers(i), W(i), TheEEG.msinfo.ClustPar.MaxClasses, size(IndSamples, 1));
-=======
+            % KL(subj, i) = eeg_krzanowskiLai(ClustLabels, ClusterNumbers(i), W(i), TheEEG.msinfo.ClustPar.MaxClasses, size(IndSamples, 1));
             % Krzanowski-Lai
             KL(subj, i) = krzanowskiLai;
             
@@ -198,7 +191,6 @@
 
             % Calinski-Harabasz - the higher the better
             CH(subj, i) = evalclusters(IndSamples', ClustLabels, 'CalinskiHarabasz').CriterionValues;
->>>>>>> 1279a2b2
 
             % Silhouette (TODO)
         end
