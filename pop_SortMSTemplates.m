--- conflicted
+++ resolved
@@ -312,33 +312,6 @@
    
     strcnt = fprintf(1,'pop_SortMSTemplates: Permuting %i of %i subjects ',1,length(SelectedSets));
 
-<<<<<<< HEAD
-    
-    for index = 1:length(SelectedSets)
-        sIndex = SelectedSets(index);
-        if ~isfield(AllEEG(sIndex),'msinfo')
-            errordlg2(sprintf('Microstate info not found in datset %s',AllEEG(sIndex).setname),'Sort microstate classes'); 
-            return;
-        end
-        
-        if ~IsSingularSet && (AllEEG(sIndex).msinfo.ClustPar.MinClasses ~= MinClasses || AllEEG(sIndex).msinfo.ClustPar.MaxClasses ~= MaxClasses)
-            errordlg2('Template class number has different range than data to sort','Sort microstate classes');
-            return
-        end
-        
-        progStrArray = '/-\|';
-        
-        LocalToGlobal = MakeResampleMatrices(ChosenTemplate.chanlocs,AllEEG(sIndex).chanlocs);
-
-        fprintf(1, repmat('\b', 1, strcnt));
-        strcnt = fprintf(1,'pop_SortMSTemplates: Permuting %i of %i subjects ',index,length(SelectedSets));
-        
-        for n = AllEEG(sIndex).msinfo.ClustPar.MinClasses:AllEEG(sIndex).msinfo.ClustPar.MaxClasses
-            MapsToSort = [];
-            MapsToSort(1,:,:) = AllEEG(sIndex).msinfo.MSMaps(n).Maps;
-            if IsSingularSet
-                TemplateClassToUse = MinClasses;
-=======
     %% Sorting
 
     % Delara 9/29/22 edit: use widest rather than narrowest range of
@@ -412,68 +385,8 @@
             % Delara 8/17/22 change
             if (TemplateSet == -1)
                 AllEEG(sIndex).msinfo.MSMaps(n).SortMode = 'template based';
->>>>>>> 91a54602
             else
                 TemplateClassToUse = n;
-            end
-        % We sort out the stuff
-            [SortedMaps,SortOrder, Communality, polarity] = ArrangeMapsBasedOnMean(MapsToSort,ChosenTemplate.msinfo.MSMaps(TemplateClassToUse).Maps * LocalToGlobal',~IgnorePolarity);
-%            polarity
-            AllEEG(sIndex).msinfo.MSMaps(n).Maps = squeeze(SortedMaps);
-            AllEEG(sIndex).msinfo.MSMaps(n).Maps = AllEEG(sIndex).msinfo.MSMaps(n).Maps .* repmat(polarity',1,numel(AllEEG(sIndex).chanlocs));
-            AllEEG(sIndex).msinfo.MSMaps(n).ColorMap = ChosenTemplate.msinfo.MSMaps(TemplateClassToUse).ColorMap;
-            AllEEG(sIndex).msinfo.MSMaps(n).SortMode = 'template based';
-            AllEEG(sIndex).msinfo.MSMaps(n).SortedBy = [ChosenTemplate.msinfo.MSMaps(TemplateClassToUse).SortedBy '->' ChosenTemplate.setname];
-            AllEEG(sIndex).msinfo.MSMaps(n).Communality = Communality;
-            if IsFieldWithInformation(ChosenTemplate.msinfo.MSMaps(TemplateClassToUse),'Labels')
-                if IsFieldWithInformation(AllEEG(sIndex).msinfo.MSMaps(n).Labels)
-                    [Labels,Colors] = UpdateMicrostateLabels(AllEEG(sIndex).msinfo.MSMaps(n).Labels,ChosenTemplate.msinfo.MSMaps(TemplateClassToUse).Labels,SortOrder);
-                    AllEEG(sIndex).msinfo.MSMaps(n).Labels = Labels;
-                    AllEEG(sIndex).msinfo.MSMaps(n).ColorMap = Colors;
-                else
-                    AllEEG(sIndex).msinfo.MSMaps(n).Labels   = ChosenTemplate.msinfo.MSMaps(n).Labels;
-                    AllEEG(sIndex).msinfo.MSMaps(n).ColorMap = ChosenTemplate.msinfo.MSMaps(n).ColorMap;
-                end
-<<<<<<< HEAD
-                    
-            end
-            AllEEG(sIndex).saved = 'no';
-
-% %           This was for debugging only            
-%             figure(100+n);
-%             for j = 1:n
-%                 subplot(length(SelectedSet)+1,n,(index-1)*n+j);
-%                 tit = sprintf('%i',polarity(j));
-%                 dspCMap(AllEEG(sIndex).msinfo.MSMaps(n).Maps(j,:),AllEEG(sIndex).chanlocs,0.2,'Title',tit);
-%             end
-        end
-    end
-    
-% %   More debugging    
-%     for n = AllEEG(sIndex).msinfo.ClustPar.MinClasses:AllEEG(sIndex).msinfo.ClustPar.MaxClasses
-%         figure(100+n);
-% 
-%         for j = 1:n
-%             subplot(length(SelectedSet)+1,n,length(SelectedSet)*n+j);
-%             dspCMap(ChosenTemplate.msinfo.MSMaps(n).Maps(j,:),AllEEG(sIndex).chanlocs,0.2,'Title','GM');
-%         end 
-%     end
-    fprintf(1,'\n');
-
-    
-    
-    
-% Start TK 26.9.2022    
-%     % Sorting
-%     for n = MinClasses:MaxClasses
-%         MapsToSort = nan(numel(SelectedSets),n,numel(ChosenTemplate.chanlocs));
-%         % Here we go to the common set of channels
-%         for index = 1:length(SelectedSets)
-%             sIndex = SelectedSets(index);
-%             LocalToGlobal = MakeResampleMatrices(AllEEG(sIndex).chanlocs,ChosenTemplate.chanlocs);
-%            MapsToSort(index,:,:) = AllEEG(sIndex).msinfo.MSMaps(n).Maps * LocalToGlobal';
-%         end
-=======
             end
             AllEEG(sIndex).msinfo.MSMaps(n).SortedBy = [ChosenTemplate.setname];
             AllEEG(sIndex).msinfo.MSMaps(n).SpatialCorrelation = SpatialCorrelation;
@@ -510,7 +423,6 @@
 %             MapsToSort(index,:,:) = AllEEG(sIndex).msinfo.MSMaps(TemplateClassesToUse).Maps * LocalToGlobal';
 %         end
 % 
->>>>>>> 91a54602
 %         % We sort out the stuff
 %         [~,SortOrder, SpatialCorrelation, polarity] = ArrangeMapsBasedOnMean(MapsToSort,ChosenTemplate.msinfo.MSMaps(n).Maps,~IgnorePolarity);
 % 
@@ -518,11 +430,6 @@
 %             sIndex = SelectedSets(index);
 %             AllEEG(sIndex).msinfo.MSMaps(n).Maps = AllEEG(sIndex).msinfo.MSMaps(n).Maps(SortOrder(index,:),:);
 %             AllEEG(sIndex).msinfo.MSMaps(n).Maps = AllEEG(sIndex).msinfo.MSMaps(n).Maps .* repmat(polarity(index,:)',1,numel(AllEEG(sIndex).chanlocs));
-<<<<<<< HEAD
-%             AllEEG(sIndex).msinfo.MSMaps(n).ColorMap = ChosenTemplate.msinfo.MSMaps(n).ColorMap;
-% %             AllEEG(sIndex).msinfo.MSMaps(n).SortMode = 'template based';
-% %             AllEEG(sIndex).msinfo.MSMaps(n).SortedBy = [ChosenTemplate.msinfo.MSMaps(n).SortedBy '->' ChosenTemplate.setname];
-=======
 %             
 %             [Labels,Colors] = UpdateMicrostateLabels(AllEEG(sIndex).msinfo.MSMaps(n).Labels,ChosenTemplate.msinfo.MSMaps(n).Labels,SortOrder(index,:),AllEEG(sIndex).msinfo.MSMaps(n).ColorMap,ChosenTemplate.msinfo.MSMaps(TemplateClassesToUse).ColorMap);
 %             AllEEG(sIndex).msinfo.MSMaps(n).Labels = Labels;
@@ -530,7 +437,6 @@
 % 
 %             % AllEEG(sIndex).msinfo.MSMaps(n).SortMode = 'template based';
 %             % AllEEG(sIndex).msinfo.MSMaps(n).SortedBy = [ChosenTemplate.msinfo.MSMaps(n).SortedBy '->' ChosenTemplate.setname];
->>>>>>> 91a54602
 %             % Delara 8/17/22 change
 %             if (TemplateSet == -1)
 %                 AllEEG(sIndex).msinfo.MSMaps(n).SortMode = 'template based';
@@ -543,20 +449,11 @@
 %             end
 %             AllEEG(sIndex).msinfo.MSMaps(n).SortedBy = [ChosenTemplate.setname];
 %             AllEEG(sIndex).msinfo.MSMaps(n).SpatialCorrelation = SpatialCorrelation(index,:);
-<<<<<<< HEAD
-%             if isfield(ChosenTemplate.msinfo.MSMaps(n),'Labels')
-%                 AllEEG(sIndex).msinfo.MSMaps(n).Labels = ChosenTemplate.msinfo.MSMaps(n).Labels;
-%             end
-%             AllEEG(sIndex).saved = 'no';
-%          end
-%     end End TK 26.9.2022
-=======
 %             AllEEG(sIndex).saved = 'no';
 %          end
 %     end
 
     %% Command string generation
->>>>>>> 91a54602
     SetsString = sprintf('%i ',SelectedSets);
     SetsString(end) = [];
     if isstruct(TemplateSet)
